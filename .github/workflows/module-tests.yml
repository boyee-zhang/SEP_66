name: module-tests

on: [push, pull_request]

env:
  MAVEN_OPTS: "-Xmx512M -XX:+ExitOnOutOfMemoryError"
  MAVEN_INSTALL_OPTS: "-Xmx2G -XX:+ExitOnOutOfMemoryError"
  MAVEN_FAST_INSTALL: "-B -V -T C1 -DskipTests -Dair.check.skip-all"

jobs:
  hive-tests:
    runs-on: ubuntu-latest
    strategy:
      fail-fast: false
      matrix:
        config: [
          config-empty,
          config-hdp3,
          # TODO config-cdh5,
        ]
    steps:
      - uses: actions/checkout@v1
      - uses: actions/setup-java@v1
        with:
          java-version: 8
      - name: Install Hive Module
        run: |
          export MAVEN_OPTS="${MAVEN_INSTALL_OPTS}"
          ./bin/retry ./mvnw install ${MAVEN_FAST_INSTALL} -am -pl presto-hive-hadoop2
      - name: Run Hive Tests
        run: |
          source presto-product-tests/conf/product-tests-${{ matrix.config }}.sh &&
            presto-hive-hadoop2/bin/run_hive_tests.sh
      - name: Run Hive S3 Tests
        env:
          AWS_ACCESS_KEY_ID: ${{ secrets.AwsAccessKey }}
          AWS_SECRET_ACCESS_KEY: ${{ secrets.AwsSecretKey }}
          S3_BUCKET: "presto-ci-test"
          S3_BUCKET_ENDPOINT: "s3.us-east-2.amazonaws.com"
        run: |
          if [ "${AWS_ACCESS_KEY_ID}" != "" ]; then
            source presto-product-tests/conf/product-tests-${{ matrix.config }}.sh &&
              presto-hive-hadoop2/bin/run_hive_s3_tests.sh
          fi
<<<<<<< HEAD
      - name: Run Hive Alluxio Tests
        run: |
          source presto-product-tests/conf/product-tests-${{ matrix.config }}.sh &&
            presto-hive-hadoop2/bin/run_hive_alluxio_tests.sh
=======
      - name: Run Hive Glue Tests
        env:
          AWS_ACCESS_KEY_ID: ${{ secrets.AwsAccessKey }}
          AWS_SECRET_ACCESS_KEY: ${{ secrets.AwsSecretKey }}
          AWS_REGION: us-east-2
        run: |
          if [ "${AWS_ACCESS_KEY_ID}" != "" ]; then
            ./mvnw test -B -Dair.check.skip-all -pl presto-hive -P test-hive-glue
          fi
>>>>>>> 6a29cf94

  kudu-tests:
    runs-on: ubuntu-latest
    steps:
      - uses: actions/checkout@v1
      - uses: actions/setup-java@v1
        with:
          java-version: 8
      - name: Install Kudu Module
        run: |
          export MAVEN_OPTS="${MAVEN_INSTALL_OPTS}"
          ./bin/retry ./mvnw install ${MAVEN_FAST_INSTALL} -am -pl presto-kudu
      - name: Run Kudu Tests -- disable InferSchema
        run: presto-kudu/bin/run_kudu_tests.sh "null"
      - name: Run Kudu Tests -- enable InferSchema, empty prefix
        run: presto-kudu/bin/run_kudu_tests.sh ""
      - name: Run Kudu Tests -- enable InferSchema, standard prefix
        run: presto-kudu/bin/run_kudu_tests.sh "presto::"

  test-other-modules:
    runs-on: ubuntu-latest
    steps:
      - uses: actions/checkout@v1
      - uses: actions/setup-java@v1
        with:
          java-version: 8
      - name: Maven Install
        run: |
          export MAVEN_OPTS="${MAVEN_INSTALL_OPTS}"
          ./bin/retry ./mvnw install ${MAVEN_FAST_INSTALL} -pl '!presto-docs,!presto-server,!presto-server-rpm'
      - name: Maven Tests
        run: |
          ./mvnw test -B -Dair.check.skip-all -pl '
            !presto-main,
            !presto-tests,
            !presto-raptor-legacy,
            !presto-accumulo,
            !presto-cassandra,
            !presto-hive,!presto-orc,!presto-parquet,
            !presto-mongodb,!presto-kafka,!presto-elasticsearch,
            !presto-redis,
            !presto-sqlserver,!presto-postgresql,!presto-mysql,
            !presto-phoenix,!presto-iceberg,
            !presto-docs,!presto-server,!presto-server-rpm'

  x:
    runs-on: ubuntu-latest
    strategy:
      fail-fast: false
      matrix:
        modules: [
          "presto-main",
          "presto-tests",
          "presto-tests -P ci-only",
          "presto-raptor-legacy",
          "presto-accumulo",
          "presto-cassandra",
          "presto-hive,presto-orc",
          "presto-hive,presto-parquet -P test-parquet",
          "presto-mongodb,presto-kafka,presto-elasticsearch",
          "presto-redis",
          "presto-sqlserver,presto-postgresql,presto-mysql",
          "presto-phoenix,presto-iceberg",
        ]
    steps:
      - uses: actions/checkout@v1
      - uses: actions/setup-java@v1
        with:
          java-version: 8
      - name: Maven Install
        run: |
          export MAVEN_OPTS="${MAVEN_INSTALL_OPTS}"
          ./bin/retry ./mvnw install ${MAVEN_FAST_INSTALL} -am -pl $(echo '${{ matrix.modules }}' | cut -d' ' -f1)
      - name: Maven Tests
        run: ./mvnw test -B -Dair.check.skip-all -pl ${{ matrix.modules }}<|MERGE_RESOLUTION|>--- conflicted
+++ resolved
@@ -42,12 +42,10 @@
             source presto-product-tests/conf/product-tests-${{ matrix.config }}.sh &&
               presto-hive-hadoop2/bin/run_hive_s3_tests.sh
           fi
-<<<<<<< HEAD
       - name: Run Hive Alluxio Tests
         run: |
           source presto-product-tests/conf/product-tests-${{ matrix.config }}.sh &&
             presto-hive-hadoop2/bin/run_hive_alluxio_tests.sh
-=======
       - name: Run Hive Glue Tests
         env:
           AWS_ACCESS_KEY_ID: ${{ secrets.AwsAccessKey }}
@@ -57,7 +55,6 @@
           if [ "${AWS_ACCESS_KEY_ID}" != "" ]; then
             ./mvnw test -B -Dair.check.skip-all -pl presto-hive -P test-hive-glue
           fi
->>>>>>> 6a29cf94
 
   kudu-tests:
     runs-on: ubuntu-latest
