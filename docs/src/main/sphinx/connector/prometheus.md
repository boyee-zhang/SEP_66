--- conflicted
+++ resolved
@@ -41,7 +41,6 @@
 
 The following configuration properties are available:
 
-<<<<<<< HEAD
 | Property name                               | Description                                                                                   |
 | ------------------------------------------- |-----------------------------------------------------------------------------------------------|
 | `prometheus.uri`                            | Where to find Prometheus coordinator host                                                     |
@@ -55,7 +54,7 @@
 | `prometheus.read-timeout`                   | How much time a query to Prometheus has before timing out                                     |
 | `prometheus.case-insensitive-name-matching` | Match Prometheus metric names case insensitively. Defaults to `false`                         |
 | `prometheus.http.additional.headers`        | Additional headers to include in HTTP requests to Prometheus                                  |
-=======
+
 :::{list-table} Prometheus configuration properties
 :widths: 30, 55, 15
 :header-rows: 1
@@ -98,7 +97,6 @@
   - Match Prometheus metric names case insensitively.
   - `false`
 :::
->>>>>>> 59209f53
 
 ## Not exhausting your Trino available heap
 
