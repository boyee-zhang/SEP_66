--- conflicted
+++ resolved
@@ -8,11 +8,7 @@
 
   .. code-block:: sql
 
-<<<<<<< HEAD
       USE example.example_schema;
-      CALL system.flush_metadata_cache();
-=======
-      USE example.myschema;
       CALL system.flush_metadata_cache();
 
 * ``system.pass_through('statement')``
@@ -23,5 +19,4 @@
 
       USE example.myschema;
       CALL system.pass_through(
-        statement => 'ALTER TABLE your_table add CONSTRAINT ACTIVEPROG_FKEY1 FOREIGN KEY(ActiveProgCode) REFERENCES PROGRAM(ActiveProgCode) ON DELETE CASCADE')
->>>>>>> 731bda6e
+        statement => 'ALTER TABLE your_table add CONSTRAINT ACTIVEPROG_FKEY1 FOREIGN KEY(ActiveProgCode) REFERENCES PROGRAM(ActiveProgCode) ON DELETE CASCADE')