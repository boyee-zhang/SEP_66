--- conflicted
+++ resolved
@@ -86,14 +86,10 @@
             Optional<RowRanges> selectedRows,
             List<RowRange> pageRowRanges)
     {
-<<<<<<< HEAD
-        ColumnReader reader = columnReaderInput.createColumnReader();
-=======
         ColumnReaderProvider columnReaderProvider = columnReaderInput.columnReaderProvider();
-        PrimitiveColumnReader reader = columnReaderProvider.createColumnReader();
+        ColumnReader reader = columnReaderProvider.createColumnReader();
         NullPositionsProvider nullPositionsProvider = columnReaderInput.getPageNullPositionsProvider();
         List<TestingPage> testingPages = getTestingPages(nullPositionsProvider, pageRowRanges);
->>>>>>> 66989c60
         reader.setPageReader(
                 getPageReader(testingPages, columnReaderInput.dictionaryEncoded()),
                 selectedRows.orElse(null));
@@ -180,11 +176,7 @@
         private final Supplier<ColumnReader> columnReader;
         private final PrimitiveField field;
 
-<<<<<<< HEAD
-        ColumnReaderInput(Supplier<ColumnReader> columnReader, PrimitiveField field)
-=======
-        ColumnReaderProvider(Supplier<PrimitiveColumnReader> columnReader, PrimitiveField field)
->>>>>>> 66989c60
+        ColumnReaderProvider(Supplier<ColumnReader> columnReader, PrimitiveField field)
         {
             this.columnReader = requireNonNull(columnReader, "columnReader is null");
             this.field = requireNonNull(field, "field is null");
