/*
 * Licensed under the Apache License, Version 2.0 (the "License");
 * you may not use this file except in compliance with the License.
 * You may obtain a copy of the License at
 *
 *     http://www.apache.org/licenses/LICENSE-2.0
 *
 * Unless required by applicable law or agreed to in writing, software
 * distributed under the License is distributed on an "AS IS" BASIS,
 * WITHOUT WARRANTIES OR CONDITIONS OF ANY KIND, either express or implied.
 * See the License for the specific language governing permissions and
 * limitations under the License.
 */
package io.trino.hdfs.s3;

import com.google.common.collect.ImmutableMap;
import com.google.common.collect.ImmutableSet;
import io.trino.hdfs.DynamicConfigurationProvider;
import io.trino.hdfs.HdfsContext;
import io.trino.spi.connector.ConnectorSession;
import io.trino.spi.security.AccessDeniedException;
import io.trino.spi.security.ConnectorIdentity;
import io.trino.testing.TestingConnectorSession;
import org.apache.hadoop.conf.Configuration;
import org.apache.hadoop.fs.Path;
import org.junit.jupiter.api.Test;

import java.util.Optional;
import java.util.Set;

import static com.google.common.io.Resources.getResource;
import static io.trino.hdfs.s3.TestS3SecurityMapping.MappingResult.clusterDefaultRole;
import static io.trino.hdfs.s3.TestS3SecurityMapping.MappingResult.credentials;
import static io.trino.hdfs.s3.TestS3SecurityMapping.MappingResult.role;
import static io.trino.hdfs.s3.TestS3SecurityMapping.MappingSelector.empty;
import static io.trino.hdfs.s3.TestS3SecurityMapping.MappingSelector.path;
import static io.trino.hdfs.s3.TrinoS3FileSystem.S3_ACCESS_KEY;
import static io.trino.hdfs.s3.TrinoS3FileSystem.S3_ENDPOINT;
import static io.trino.hdfs.s3.TrinoS3FileSystem.S3_IAM_ROLE;
import static io.trino.hdfs.s3.TrinoS3FileSystem.S3_KMS_KEY_ID;
import static io.trino.hdfs.s3.TrinoS3FileSystem.S3_REGION;
import static io.trino.hdfs.s3.TrinoS3FileSystem.S3_ROLE_SESSION_NAME;
import static io.trino.hdfs.s3.TrinoS3FileSystem.S3_SECRET_KEY;
import static java.util.Objects.requireNonNull;
import static org.assertj.core.api.Assertions.assertThat;
import static org.assertj.core.api.Assertions.assertThatThrownBy;

public class TestS3SecurityMapping
{
    private static final String IAM_ROLE_CREDENTIAL_NAME = "IAM_ROLE_CREDENTIAL_NAME";
    private static final String KMS_KEY_ID_CREDENTIAL_NAME = "KMS_KEY_ID_CREDENTIAL_NAME";
    private static final String DEFAULT_PATH = "s3://default";
    private static final String DEFAULT_USER = "testuser";

    @Test
    public void testMapping()
    {
        S3SecurityMappingConfig mappingConfig = new S3SecurityMappingConfig()
                .setConfigFilePath(getResource(getClass(), "security-mapping.json").getPath())
                .setRoleCredentialName(IAM_ROLE_CREDENTIAL_NAME)
                .setKmsKeyIdCredentialName(KMS_KEY_ID_CREDENTIAL_NAME)
                .setColonReplacement("#");

        DynamicConfigurationProvider provider = new S3SecurityMappingConfigurationProvider(mappingConfig,
                new FileBasedS3SecurityMappingsProvider(mappingConfig));

        // matches prefix -- mapping provides credentials
        assertMapping(
                provider,
                path("s3://foo/data/test.csv"),
                credentials("AKIAxxxaccess", "iXbXxxxsecret")
                        .withKmsKeyId("kmsKey_10"));

        // matches prefix exactly -- mapping provides credentials
        assertMapping(
                provider,
                path("s3://foo"),
                credentials("AKIAxxxaccess", "iXbXxxxsecret")
                        .withKmsKeyId("kmsKey_10"));

        // matches prefix exactly -- mapping provides credentials, kms key from extra credentials matching default
        assertMapping(
                provider,
                path("s3://foo").withExtraCredentialKmsKeyId("kmsKey_10"),
                credentials("AKIAxxxaccess", "iXbXxxxsecret")
                        .withKmsKeyId("kmsKey_10"));

        // matches prefix exactly -- mapping provides credentials, kms key from extra credentials, allowed, different than default
        assertMapping(
                provider,
                path("s3://foo").withExtraCredentialKmsKeyId("kmsKey_11"),
                credentials("AKIAxxxaccess", "iXbXxxxsecret")
                        .withKmsKeyId("kmsKey_11"));

        // matches prefix exactly -- mapping provides credentials, kms key from extra credentials, not allowed
        assertMappingFails(
                provider,
                path("s3://foo").withExtraCredentialKmsKeyId("kmsKey_not_allowed"),
                "Selected KMS Key ID is not allowed");

        // matches prefix exactly -- mapping provides credentials, kms key from extra credentials, all keys are allowed, different than default
        assertMapping(
                provider,
                path("s3://foo_all_keys_allowed").withExtraCredentialKmsKeyId("kmsKey_777"),
                credentials("AKIAxxxaccess", "iXbXxxxsecret")
                        .withKmsKeyId("kmsKey_777"));

        // matches prefix exactly -- mapping provides credentials, kms key from extra credentials, allowed, no default key
        assertMapping(
                provider,
                path("s3://foo_no_default_key").withExtraCredentialKmsKeyId("kmsKey_12"),
                credentials("AKIAxxxaccess", "iXbXxxxsecret")
                        .withKmsKeyId("kmsKey_12"));

        // no role selected and mapping has no default role
        assertMappingFails(
                provider,
                path("s3://bar/test"),
                "No S3 role selected and mapping has no default role");

        // matches prefix and user selected one of allowed roles
        assertMapping(
                provider,
                path("s3://bar/test").withExtraCredentialIamRole("arn:aws:iam::123456789101:role/allow_bucket_2"),
                role("arn:aws:iam::123456789101:role/allow_bucket_2"));

        // user selected role not in allowed list
        assertMappingFails(
                provider,
                path("s3://bar/test").withUser("bob").withExtraCredentialIamRole("bogus"),
                "Selected S3 role is not allowed: bogus");

        // verify that colon replacement works
        String roleWithoutColon = "arn#aws#iam##123456789101#role/allow_bucket_2";
        assertThat(roleWithoutColon).doesNotContain(":");
        assertMapping(
                provider,
                path("s3://bar/test").withExtraCredentialIamRole(roleWithoutColon),
                role("arn:aws:iam::123456789101:role/allow_bucket_2"));

        // matches prefix -- default role used
        assertMapping(
                provider,
                path("s3://bar/abc/data/test.csv"),
                role("arn:aws:iam::123456789101:role/allow_path"));

        // matches empty rule at end -- default role used
        assertMapping(
                provider,
                empty(),
                role("arn:aws:iam::123456789101:role/default"));

        // matches prefix -- default role used
        assertMapping(
                provider,
                path("s3://xyz/default"),
                role("arn:aws:iam::123456789101:role/allow_default"));

        // matches prefix and user selected one of allowed roles
        assertMapping(
                provider,
                path("s3://xyz/foo").withExtraCredentialIamRole("arn:aws:iam::123456789101:role/allow_foo"),
                role("arn:aws:iam::123456789101:role/allow_foo"));

        // matches prefix and user selected one of allowed roles
        assertMapping(
                provider,
                path("s3://xyz/bar").withExtraCredentialIamRole("arn:aws:iam::123456789101:role/allow_bar"),
                role("arn:aws:iam::123456789101:role/allow_bar"));

        // matches user -- default role used
        assertMapping(
                provider,
                empty().withUser("alice"),
                role("alice_role"));

        // matches user and user selected default role
        assertMapping(
                provider,
                empty().withUser("alice").withExtraCredentialIamRole("alice_role"),
                role("alice_role"));

        // matches user and selected role not allowed
        assertMappingFails(
                provider,
                empty().withUser("alice").withExtraCredentialIamRole("bogus"),
                "Selected S3 role is not allowed: bogus");

        // verify that first matching rule is used
        // matches prefix earlier in file and selected role not allowed
        assertMappingFails(
                provider,
                path("s3://bar/test").withUser("alice").withExtraCredentialIamRole("alice_role"),
                "Selected S3 role is not allowed: alice_role");

        // matches user regex -- default role used
        assertMapping(
                provider,
                empty().withUser("bob"),
                role("bob_and_charlie_role"));

        // matches group -- default role used
        assertMapping(
                provider,
                empty().withGroups("finance"),
                role("finance_role"));

        // matches group regex -- default role used
        assertMapping(
                provider,
                empty().withGroups("eng"),
                role("hr_and_eng_group"));

        // verify that all constraints must match
        // matches user but not group -- uses empty mapping at end
        assertMapping(
                provider,
                empty().withUser("danny"),
                role("arn:aws:iam::123456789101:role/default"));

        // matches group but not user -- uses empty mapping at end
        assertMapping(
                provider,
                empty().withGroups("hq"),
                role("arn:aws:iam::123456789101:role/default"));

        // matches user and group
        assertMapping(
                provider,
                empty().withUser("danny").withGroups("hq"),
                role("danny_hq_role"));

        // matches prefix -- mapping provides credentials and endpoint
        assertMapping(
                provider,
                path("s3://endpointbucket/bar"),
                credentials("AKIAxxxaccess", "iXbXxxxsecret").withEndpoint("http://localhost:7753"));

        // matches prefix -- mapping provides credentials and region
        assertMapping(
                provider,
                path("s3://regionalbucket/bar"),
                credentials("AKIAxxxaccess", "iXbXxxxsecret").withRegion("us-west-2"));

        // matches role session name
        assertMapping(
                provider,
                path("s3://somebucket"),
                role("arn:aws:iam::1234567891012:role/default").withRoleSessionName("iam-trino-session"));
    }

    @Test
    public void testMappingWithFallbackToClusterDefault()
    {
        S3SecurityMappingConfig mappingConfig = new S3SecurityMappingConfig()
                .setConfigFilePath(getResource(getClass(), "security-mapping-with-fallback-to-cluster-default.json").getPath());

        DynamicConfigurationProvider provider = new S3SecurityMappingConfigurationProvider(mappingConfig,
                new FileBasedS3SecurityMappingsProvider(mappingConfig));

        // matches prefix - returns role from the mapping
        assertMapping(
                provider,
                path("s3://bar/abc/data/test.csv"),
                role("arn:aws:iam::123456789101:role/allow_path"));

        // doesn't match any rule except default rule at the end
        assertMapping(
                provider,
                empty(),
                clusterDefaultRole());
    }

    @Test
    public void testMappingWithoutFallback()
    {
        S3SecurityMappingConfig mappingConfig = new S3SecurityMappingConfig()
                .setConfigFilePath(getResource(getClass(), "security-mapping-without-fallback.json").getPath());

        DynamicConfigurationProvider provider = new S3SecurityMappingConfigurationProvider(mappingConfig,
                new FileBasedS3SecurityMappingsProvider(mappingConfig));

        // matches prefix - returns role from the mapping
        assertMapping(
                provider,
                path("s3://bar/abc/data/test.csv"),
                role("arn:aws:iam::123456789101:role/allow_path"));

        // doesn't match any rule
        assertMappingFails(
                provider,
                empty(),
                "No matching S3 security mapping");
    }

    @Test
    public void testMappingWithoutRoleCredentialsFallbackShouldFail()
    {
        assertThatThrownBy(() ->
                new S3SecurityMapping(Optional.empty(), Optional.empty(), Optional.empty(), Optional.empty(), Optional.empty(), Optional.empty(), Optional.empty(),
                        Optional.empty(), Optional.empty(), Optional.empty(), Optional.empty(), Optional.empty(), Optional.empty()))
                .isInstanceOf(IllegalArgumentException.class)
                .hasMessage("must either allow useClusterDefault role or provide role and/or credentials");
    }

    @Test
    public void testMappingWithRoleAndFallbackShouldFail()
    {
        Optional<String> iamRole = Optional.of("arn:aws:iam::123456789101:role/allow_path");
        Optional<Boolean> useClusterDefault = Optional.of(true);

        assertThatThrownBy(() ->
                new S3SecurityMapping(Optional.empty(), Optional.empty(), Optional.empty(), iamRole, Optional.empty(), Optional.empty(), Optional.empty(), Optional.empty(),
                        Optional.empty(), Optional.empty(), useClusterDefault, Optional.empty(), Optional.empty()))
                .isInstanceOf(IllegalArgumentException.class)
                .hasMessage("must either allow useClusterDefault role or provide role and/or credentials");
    }

    @Test
    public void testMappingWithEncryptionKeysAndFallbackShouldFail()
    {
        Optional<Boolean> useClusterDefault = Optional.of(true);
        Optional<String> kmsKeyId = Optional.of("CLIENT_S3CRT_KEY_ID");

        assertThatThrownBy(() ->
                new S3SecurityMapping(Optional.empty(), Optional.empty(), Optional.empty(), Optional.empty(), Optional.empty(), Optional.empty(), kmsKeyId, Optional.empty(),
                        Optional.empty(), Optional.empty(), useClusterDefault, Optional.empty(), Optional.empty()))
                .isInstanceOf(IllegalArgumentException.class)
                .hasMessage("KMS key ID cannot be provided together with useClusterDefault");
    }

    @Test
    public void testMappingWithRoleSessionNameWithoutIamRoleShouldFail()
    {
        Optional<String> roleSessionName = Optional.of("iam-trino-session");

        assertThatThrownBy(() ->
                new S3SecurityMapping(Optional.empty(), Optional.empty(), Optional.empty(), Optional.empty(), roleSessionName, Optional.empty(), Optional.empty(),
                        Optional.empty(), Optional.empty(), Optional.empty(), Optional.empty(), Optional.empty(), Optional.empty()))
                .isInstanceOf(IllegalArgumentException.class)
                .hasMessage("iamRole must be provided when roleSessionName is provided");
    }

    private static void assertMapping(DynamicConfigurationProvider provider, MappingSelector selector, MappingResult mappingResult)
    {
        Configuration configuration = new Configuration(false);

        assertThat(configuration.get(S3_ACCESS_KEY)).isNull();
        assertThat(configuration.get(S3_SECRET_KEY)).isNull();
        assertThat(configuration.get(S3_IAM_ROLE)).isNull();
        assertThat(configuration.get(S3_KMS_KEY_ID)).isNull();

        applyMapping(provider, selector, configuration);

<<<<<<< HEAD
        assertEquals(configuration.get(S3_ACCESS_KEY), mappingResult.getAccessKey().orElse(null));
        assertEquals(configuration.get(S3_SECRET_KEY), mappingResult.getSecretKey().orElse(null));
        assertEquals(configuration.get(S3_IAM_ROLE), mappingResult.getRole().orElse(null));
        assertEquals(configuration.get(S3_KMS_KEY_ID), mappingResult.getKmsKeyId().orElse(null));
        assertEquals(configuration.get(S3_ENDPOINT), mappingResult.getEndpoint().orElse(null));
        assertEquals(configuration.get(S3_ROLE_SESSION_NAME), mappingResult.getRoleSessionName().orElse(null));
        assertEquals(configuration.get(S3_REGION), mappingResult.getRegion().orElse(null));
=======
        assertThat(configuration.get(S3_ACCESS_KEY)).isEqualTo(mappingResult.getAccessKey().orElse(null));
        assertThat(configuration.get(S3_SECRET_KEY)).isEqualTo(mappingResult.getSecretKey().orElse(null));
        assertThat(configuration.get(S3_IAM_ROLE)).isEqualTo(mappingResult.getRole().orElse(null));
        assertThat(configuration.get(S3_KMS_KEY_ID)).isEqualTo(mappingResult.getKmsKeyId().orElse(null));
        assertThat(configuration.get(S3_ENDPOINT)).isEqualTo(mappingResult.getEndpoint().orElse(null));
        assertThat(configuration.get(S3_ROLE_SESSION_NAME)).isEqualTo(mappingResult.getRoleSessionName().orElse(null));
>>>>>>> 3ec25b8e
    }

    private static void assertMappingFails(DynamicConfigurationProvider provider, MappingSelector selector, String message)
    {
        Configuration configuration = new Configuration(false);

        assertThatThrownBy(() -> applyMapping(provider, selector, configuration))
                .isInstanceOf(AccessDeniedException.class)
                .hasMessage("Access Denied: " + message);
    }

    private static void applyMapping(DynamicConfigurationProvider provider, MappingSelector selector, Configuration configuration)
    {
        provider.updateConfiguration(configuration, selector.getHdfsContext(), selector.getPath().toUri());
    }

    public static class MappingSelector
    {
        public static MappingSelector empty()
        {
            return path(DEFAULT_PATH);
        }

        public static MappingSelector path(String path)
        {
            return new MappingSelector(DEFAULT_USER, ImmutableSet.of(), new Path(path), Optional.empty(), Optional.empty());
        }

        private final String user;
        private final Set<String> groups;
        private final Path path;
        private final Optional<String> extraCredentialIamRole;
        private final Optional<String> extraCredentialKmsKeyId;

        private MappingSelector(String user, Set<String> groups, Path path, Optional<String> extraCredentialIamRole, Optional<String> extraCredentialKmsKeyId)
        {
            this.user = requireNonNull(user, "user is null");
            this.groups = ImmutableSet.copyOf(requireNonNull(groups, "groups is null"));
            this.path = requireNonNull(path, "path is null");
            this.extraCredentialIamRole = requireNonNull(extraCredentialIamRole, "extraCredentialIamRole is null");
            this.extraCredentialKmsKeyId = requireNonNull(extraCredentialKmsKeyId, "extraCredentialKmsKeyId is null");
        }

        public Path getPath()
        {
            return path;
        }

        public MappingSelector withExtraCredentialIamRole(String role)
        {
            return new MappingSelector(user, groups, path, Optional.of(role), extraCredentialKmsKeyId);
        }

        public MappingSelector withExtraCredentialKmsKeyId(String kmsKeyId)
        {
            return new MappingSelector(user, groups, path, extraCredentialIamRole, Optional.of(kmsKeyId));
        }

        public MappingSelector withUser(String user)
        {
            return new MappingSelector(user, groups, path, extraCredentialIamRole, extraCredentialKmsKeyId);
        }

        public MappingSelector withGroups(String... groups)
        {
            return new MappingSelector(user, ImmutableSet.copyOf(groups), path, extraCredentialIamRole, extraCredentialKmsKeyId);
        }

        public HdfsContext getHdfsContext()
        {
            ImmutableMap.Builder<String, String> extraCredentials = ImmutableMap.builder();
            extraCredentialIamRole.ifPresent(role -> extraCredentials.put(IAM_ROLE_CREDENTIAL_NAME, role));
            extraCredentialKmsKeyId.ifPresent(kmsKeyId -> extraCredentials.put(KMS_KEY_ID_CREDENTIAL_NAME, kmsKeyId));

            ConnectorSession connectorSession = TestingConnectorSession.builder()
                    .setIdentity(ConnectorIdentity.forUser(user)
                            .withGroups(groups)
                            .withExtraCredentials(extraCredentials.buildOrThrow())
                            .build())
                    .build();
            return new HdfsContext(connectorSession);
        }
    }

    public static class MappingResult
    {
        public static MappingResult credentials(String accessKey, String secretKey)
        {
            return new MappingResult(Optional.of(accessKey), Optional.of(secretKey), Optional.empty(), Optional.empty(), Optional.empty(), Optional.empty(), Optional.empty());
        }

        public static MappingResult role(String role)
        {
            return new MappingResult(Optional.empty(), Optional.empty(), Optional.of(role), Optional.empty(), Optional.empty(), Optional.empty(), Optional.empty());
        }

        public static MappingResult clusterDefaultRole()
        {
            return new MappingResult(Optional.empty(), Optional.empty(), Optional.empty(), Optional.empty(), Optional.empty(), Optional.empty(), Optional.empty());
        }

        public static MappingResult endpoint(String endpoint)
        {
            return new MappingResult(Optional.empty(), Optional.empty(), Optional.empty(), Optional.empty(), Optional.of(endpoint), Optional.empty(), Optional.empty());
        }

        public static MappingResult region(String region)
        {
            return new MappingResult(Optional.empty(), Optional.empty(), Optional.empty(), Optional.empty(), Optional.empty(), Optional.empty(), Optional.of(region));
        }

        private final Optional<String> accessKey;
        private final Optional<String> secretKey;
        private final Optional<String> role;
        private final Optional<String> kmsKeyId;
        private final Optional<String> endpoint;
        private final Optional<String> roleSessionName;
        private final Optional<String> region;

        private MappingResult(Optional<String> accessKey, Optional<String> secretKey, Optional<String> role, Optional<String> kmsKeyId, Optional<String> endpoint,
                Optional<String> roleSessionName, Optional<String> region)
        {
            this.accessKey = requireNonNull(accessKey, "accessKey is null");
            this.secretKey = requireNonNull(secretKey, "secretKey is null");
            this.role = requireNonNull(role, "role is null");
            this.kmsKeyId = requireNonNull(kmsKeyId, "kmsKeyId is null");
            this.endpoint = requireNonNull(endpoint, "endpoint is null");
            this.roleSessionName = requireNonNull(roleSessionName, "roleSessionName is null");
            this.region = requireNonNull(region, "region is null");
        }

        public MappingResult withEndpoint(String endpoint)
        {
            return new MappingResult(accessKey, secretKey, role, kmsKeyId, Optional.of(endpoint), Optional.empty(), region);
        }

        public MappingResult withKmsKeyId(String kmsKeyId)
        {
            return new MappingResult(accessKey, secretKey, role, Optional.of(kmsKeyId), endpoint, Optional.empty(), region);
        }

        public MappingResult withRegion(String region)
        {
            return new MappingResult(accessKey, secretKey, role, kmsKeyId, endpoint, Optional.empty(), Optional.of(region));
        }

        public MappingResult withRoleSessionName(String roleSessionName)
        {
            return new MappingResult(accessKey, secretKey, role, kmsKeyId, Optional.empty(), Optional.of(roleSessionName), region);
        }

        public Optional<String> getAccessKey()
        {
            return accessKey;
        }

        public Optional<String> getSecretKey()
        {
            return secretKey;
        }

        public Optional<String> getRole()
        {
            return role;
        }

        public Optional<String> getKmsKeyId()
        {
            return kmsKeyId;
        }

        public Optional<String> getEndpoint()
        {
            return endpoint;
        }

        public Optional<String> getRoleSessionName()
        {
            return roleSessionName;
        }

        public Optional<String> getRegion()
        {
            return region;
        }
    }
}<|MERGE_RESOLUTION|>--- conflicted
+++ resolved
@@ -352,22 +352,13 @@
 
         applyMapping(provider, selector, configuration);
 
-<<<<<<< HEAD
-        assertEquals(configuration.get(S3_ACCESS_KEY), mappingResult.getAccessKey().orElse(null));
-        assertEquals(configuration.get(S3_SECRET_KEY), mappingResult.getSecretKey().orElse(null));
-        assertEquals(configuration.get(S3_IAM_ROLE), mappingResult.getRole().orElse(null));
-        assertEquals(configuration.get(S3_KMS_KEY_ID), mappingResult.getKmsKeyId().orElse(null));
-        assertEquals(configuration.get(S3_ENDPOINT), mappingResult.getEndpoint().orElse(null));
-        assertEquals(configuration.get(S3_ROLE_SESSION_NAME), mappingResult.getRoleSessionName().orElse(null));
-        assertEquals(configuration.get(S3_REGION), mappingResult.getRegion().orElse(null));
-=======
         assertThat(configuration.get(S3_ACCESS_KEY)).isEqualTo(mappingResult.getAccessKey().orElse(null));
         assertThat(configuration.get(S3_SECRET_KEY)).isEqualTo(mappingResult.getSecretKey().orElse(null));
         assertThat(configuration.get(S3_IAM_ROLE)).isEqualTo(mappingResult.getRole().orElse(null));
         assertThat(configuration.get(S3_KMS_KEY_ID)).isEqualTo(mappingResult.getKmsKeyId().orElse(null));
         assertThat(configuration.get(S3_ENDPOINT)).isEqualTo(mappingResult.getEndpoint().orElse(null));
         assertThat(configuration.get(S3_ROLE_SESSION_NAME)).isEqualTo(mappingResult.getRoleSessionName().orElse(null));
->>>>>>> 3ec25b8e
+        assertThat(configuration.get(S3_REGION)).isEqualTo(mappingResult.getRegion().orElse(null));
     }
 
     private static void assertMappingFails(DynamicConfigurationProvider provider, MappingSelector selector, String message)
