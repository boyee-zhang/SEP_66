--- conflicted
+++ resolved
@@ -2311,7 +2311,6 @@
     @Test
     public void testTranslate()
     {
-<<<<<<< HEAD
         assertFunction("translate('abcd', '', '')", VARCHAR, "abcd");
         assertFunction("translate('abcd', 'a', 'z')", VARCHAR, "zbcd");
         assertFunction("translate('abcda', 'a', 'z')", VARCHAR, "zbcdz");
@@ -2331,7 +2330,7 @@
         assertFunction("translate(CHAR 'abc', 'c', ' ')", VARCHAR, "ab ");
         assertFunction("translate(CHAR 'abc ', 'c', 'z')", VARCHAR, "abz ");
         assertFunction("translate('áéíóúÁÉÍÓÚäëïöüÄËÏÖÜâêîôûÂÊÎÔÛãẽĩõũÃẼĨÕŨ', 'áéíóúÁÉÍÓÚäëïöüÄËÏÖÜâêîôûÂÊÎÔÛãẽĩõũÃẼĨÕŨ','aeiouAEIOUaeiouAEIOUaeiouAEIOUaeiouAEIOU')", VARCHAR, "aeiouAEIOUaeiouAEIOUaeiouAEIOUaeiouAEIOU");
-=======
+
         assertThat(assertions.function("translate", "'abcd'", "''", "''"))
                 .hasType(VARCHAR)
                 .isEqualTo("abcd");
@@ -2339,7 +2338,6 @@
         assertThat(assertions.function("translate", "'abcd'", "'a'", "'z'"))
                 .hasType(VARCHAR)
                 .isEqualTo("zbcd");
->>>>>>> 19c4275e
 
         assertThat(assertions.function("translate", "'abcda'", "'a'", "'z'"))
                 .hasType(VARCHAR)
