--- conflicted
+++ resolved
@@ -253,48 +253,26 @@
                         coordinatorsBuilder.add(node);
                     }
 
-<<<<<<< HEAD
-                    // record available active nodes organized by connector id
-                    String connectorIds = service.getProperties().get("connectorIds");
-                    if (connectorIds != null) {
-                        connectorIds = connectorIds.toLowerCase(ENGLISH);
-                        for (String connectorId : CONNECTOR_ID_SPLITTER.split(connectorIds)) {
-                            byConnectorIdBuilder.put(new CatalogName(connectorId), node);
-=======
-                        // record available active nodes organized by catalog handle
-                        String catalogHandleIds = service.getProperties().get("catalogHandleIds");
-                        if (catalogHandleIds != null) {
-                            catalogHandleIds = catalogHandleIds.toLowerCase(ENGLISH);
-                            for (String catalogHandleId : CATALOG_HANDLE_ID_SPLITTER.split(catalogHandleIds)) {
-                                byCatalogHandleBuilder.put(CatalogHandle.fromId(catalogHandleId), node);
-                            }
->>>>>>> 7335d3f9
+                    // record available active nodes organized by catalog handle
+                    String catalogHandleIds = service.getProperties().get("catalogHandleIds");
+                    if (catalogHandleIds != null) {
+                        catalogHandleIds = catalogHandleIds.toLowerCase(ENGLISH);
+                        for (String catalogHandleId : CATALOG_HANDLE_ID_SPLITTER.split(catalogHandleIds)) {
+                            byCatalogHandleBuilder.put(CatalogHandle.fromId(catalogHandleId), node);
                         }
                     }
 
-<<<<<<< HEAD
                     // always add system connector
-                    byConnectorIdBuilder.put(new CatalogName(GlobalSystemConnector.NAME), node);
-=======
-                        // always add system connector
-                        byCatalogHandleBuilder.put(CATALOG_HANDLE, node);
-                        break;
-                    case INACTIVE:
-                        inactiveNodesBuilder.add(node);
-                        break;
-                    case SHUTTING_DOWN:
-                        shuttingDownNodesBuilder.add(node);
-                        break;
-                    default:
-                        log.error("Unknown state %s for node %s", nodeState, node);
->>>>>>> 7335d3f9
+                    byCatalogHandleBuilder.put(CATALOG_HANDLE, node);
                 }
                 // Is it possible that value of nodeState is invalid?
             }
         }
 
-        // nodes by connector id changes anytime a node adds or removes a connector (note: this is not part of the listener system)
-        activeNodesByCatalogName = byConnectorIdBuilder.build();
+        // nodes by catalog handle changes anytime a node adds or removes a catalog (note: this is not part of the listener system)
+        if (!allCatalogsOnAllNodes) {
+            activeNodesByCatalogHandle = Optional.of(byCatalogHandleBuilder.build());
+        }
 
         AllNodes currAllNodes = new AllNodes(
                 nsm.get(ACTIVE).build(),
@@ -313,15 +291,6 @@
             }
         }
 
-<<<<<<< HEAD
-=======
-        // nodes by catalog handle changes anytime a node adds or removes a catalog (note: this is not part of the listener system)
-        if (!allCatalogsOnAllNodes) {
-            activeNodesByCatalogHandle = Optional.of(byCatalogHandleBuilder.build());
-        }
-
-        AllNodes allNodes = new AllNodes(activeNodesBuilder.build(), inactiveNodesBuilder.build(), shuttingDownNodesBuilder.build(), coordinatorsBuilder.build());
->>>>>>> 7335d3f9
         // only update if all nodes actually changed (note: this does not include the connectors registered with the nodes)
         if (!currAllNodes.equals(this.allNodes)) {
             // assign allNodes to a local variable for use in the callback below
@@ -344,17 +313,10 @@
             if (remoteNodeState.isPresent()) {
                 return remoteNodeState.get();
             }
-<<<<<<< HEAD
             else {
                 log.info("%s no remoteNodeState", nodeId);
                 return ACTIVE;
             }
-        }
-        else {
-            return INACTIVE;
-=======
-            return ACTIVE;
->>>>>>> 7335d3f9
         }
         return INACTIVE;
     }
