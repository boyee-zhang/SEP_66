--- conflicted
+++ resolved
@@ -176,13 +176,8 @@
         <dep.kafka-clients.version>3.3.2</dep.kafka-clients.version>
         <dep.casandra.version>4.17.0</dep.casandra.version>
         <dep.minio.version>8.5.6</dep.minio.version>
-<<<<<<< HEAD
         <dep.iceberg.version>1.4.0</dep.iceberg.version>
-        <dep.protobuf.version>3.23.2</dep.protobuf.version>
-=======
-        <dep.iceberg.version>1.3.1</dep.iceberg.version>
         <dep.protobuf.version>3.24.4</dep.protobuf.version>
->>>>>>> 121d848d
         <dep.wire.version>4.5.0</dep.wire.version>
         <dep.netty.version>4.1.99.Final</dep.netty.version>
         <dep.jna.version>5.13.0</dep.jna.version>
@@ -2047,14 +2042,6 @@
             </dependency>
         </dependencies>
     </dependencyManagement>
-
-    <repositories>
-        <repository>
-            <id>iceberg-release-candidate</id>
-            <name>Iceberg Release Candidate</name>
-            <url>https://repository.apache.org/content/repositories/orgapacheiceberg-1146/</url>
-        </repository>
-    </repositories>
 
     <build>
         <pluginManagement>
