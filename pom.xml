<?xml version="1.0" encoding="UTF-8"?>
<project xmlns="http://maven.apache.org/POM/4.0.0" xmlns:xsi="http://www.w3.org/2001/XMLSchema-instance" xsi:schemaLocation="http://maven.apache.org/POM/4.0.0 http://maven.apache.org/xsd/maven-4.0.0.xsd">
    <modelVersion>4.0.0</modelVersion>

    <parent>
        <groupId>io.airlift</groupId>
        <artifactId>airbase</artifactId>
        <version>134</version>
    </parent>

    <groupId>io.trino</groupId>
    <artifactId>trino-root</artifactId>
    <version>411-SNAPSHOT</version>

    <name>trino-root</name>
    <description>Trino</description>
    <packaging>pom</packaging>
    <url>https://trino.io</url>

    <inceptionYear>2012</inceptionYear>

    <licenses>
        <license>
            <name>Apache License 2.0</name>
            <url>http://www.apache.org/licenses/LICENSE-2.0</url>
            <distribution>repo</distribution>
        </license>
    </licenses>

    <scm>
        <connection>scm:git:git://github.com/trinodb/trino.git</connection>
        <url>https://github.com/trinodb/trino</url>
        <tag>HEAD</tag>
    </scm>

    <properties>
        <air.main.basedir>${project.basedir}</air.main.basedir>

        <air.check.skip-spotbugs>true</air.check.skip-spotbugs>
        <air.check.skip-pmd>true</air.check.skip-pmd>
        <air.check.skip-jacoco>true</air.check.skip-jacoco>

        <project.build.targetJdk>17</project.build.targetJdk>
        <air.java.version>17.0.4</air.java.version>
        <air.modernizer.java-version>8</air.modernizer.java-version>

        <air.release.preparation-goals>clean verify -DskipTests</air.release.preparation-goals>

        <dep.accumulo.version>1.10.2</dep.accumulo.version>
        <dep.accumulo-hadoop.version>2.7.7-1</dep.accumulo-hadoop.version>
        <dep.antlr.version>4.11.1</dep.antlr.version>
        <dep.airlift.version>225</dep.airlift.version>
        <dep.arrow.version>9.0.0</dep.arrow.version>
        <dep.packaging.version>${dep.airlift.version}</dep.packaging.version>
        <dep.aws-sdk.version>1.12.261</dep.aws-sdk.version>
        <dep.okhttp.version>3.14.9</dep.okhttp.version>
<<<<<<< HEAD
        <dep.joda.version>2.12.2</dep.joda.version>
        <dep.jsonwebtoken.version>0.11.5</dep.jsonwebtoken.version>
=======
        <dep.jsonwebtoken.version>0.11.2</dep.jsonwebtoken.version>
>>>>>>> b6640e96
        <dep.oracle.version>19.3.0.0</dep.oracle.version>
        <dep.drift.version>1.14</dep.drift.version>
        <dep.tempto.version>191</dep.tempto.version>
        <dep.gcs.version>2.2.8</dep.gcs.version>
        <dep.errorprone.version>2.18.0</dep.errorprone.version>
        <dep.testcontainers.version>1.17.6</dep.testcontainers.version>
        <dep.duct-tape.version>1.0.8</dep.duct-tape.version>
        <dep.coral.version>2.0.77</dep.coral.version>
        <dep.confluent.version>5.5.2</dep.confluent.version>
        <dep.casandra.version>4.14.0</dep.casandra.version>
        <dep.minio.version>7.1.4</dep.minio.version>
        <dep.iceberg.version>1.1.0</dep.iceberg.version>
        <dep.spotbugs-annotations.version>4.7.2</dep.spotbugs-annotations.version>
        <dep.protobuf.version>3.21.6</dep.protobuf.version>
        <dep.wire.version>3.2.2</dep.wire.version>
        <dep.kotlin.version>1.4.0</dep.kotlin.version>

        <dep.docker.images.version>77</dep.docker.images.version>

        <!--
          America/Bahia_Banderas has:
           - offset change since 1970 (offset Jan 1970: -08:00, offset Jan 2018: -06:00)
           - DST (e.g. at 2017-04-02 02:00:00 clocks turned forward 1 hour; 2017-10-29 02:00:00 clocks turned backward 1 hour)
           - has forward offset change on first day of epoch (1970-01-01 00:00:00 clocks turned forward 1 hour)
           - had forward change at midnight (1970-01-01 00:00:00 clocks turned forward 1 hour)
          -->
        <air.test.timezone>America/Bahia_Banderas</air.test.timezone>
        <air.test.parallel>methods</air.test.parallel>
        <air.test.thread-count>2</air.test.thread-count>
        <!-- Be conservative about memory allotment, because tests start background process (e.g. docker containers) -->
        <air.test.jvmsize>3g</air.test.jvmsize>
        <!-- G1 default region size for a small heap is 1MB. Tests (TestHiveConnectorTest.testMultipleWritersWhenTaskScaleWritersIsEnabled) in particular
             were observed allocating large number of byte[] of about 1.6MB in size, thus being treated as humongous allocations and preventing heap saturation.
             Force bigger region size in attempt to help G1 utilize heap fully. -->
        <air.test.jvm.additional-arguments>
            -XX:G1HeapRegionSize=32M
            -XX:+UnlockDiagnosticVMOptions
            <!-- bump from default of 2 -->
            -XX:GCLockerRetryAllocationCount=10
            -XX:-G1UsePreventiveGC
        </air.test.jvm.additional-arguments>

        <air.javadoc.lint>-missing</air.javadoc.lint>
    </properties>

    <modules>
        <module>client/trino-cli</module>
        <module>client/trino-client</module>
        <module>client/trino-jdbc</module>
        <module>core/trino-main</module>
        <module>core/trino-parser</module>
        <module>core/trino-server</module>
        <module>core/trino-server-main</module>
        <module>core/trino-server-rpm</module>
        <module>core/trino-spi</module>
        <module>docs</module>
        <module>lib/trino-array</module>
        <module>lib/trino-collect</module>
        <module>lib/trino-filesystem</module>
        <module>lib/trino-geospatial-toolkit</module>
        <module>lib/trino-hadoop-toolkit</module>
        <module>lib/trino-hdfs</module>
        <module>lib/trino-hive-formats</module>
        <module>lib/trino-matching</module>
        <module>lib/trino-memory-context</module>
        <module>lib/trino-orc</module>
        <module>lib/trino-parquet</module>
        <!-- TODO(https://github.com/trinodb/trino/issues/13051): Remove whole module when Phoenix5 is released -->
        <module>lib/trino-phoenix5-patched</module>
        <module>lib/trino-plugin-toolkit</module>
        <module>lib/trino-record-decoder</module>
        <module>plugin/trino-accumulo</module>
        <module>plugin/trino-accumulo-iterators</module>
        <module>plugin/trino-atop</module>
        <module>plugin/trino-base-jdbc</module>
        <module>plugin/trino-bigquery</module>
        <module>plugin/trino-blackhole</module>
        <module>plugin/trino-cassandra</module>
        <module>plugin/trino-clickhouse</module>
        <module>plugin/trino-delta-lake</module>
        <module>plugin/trino-druid</module>
        <module>plugin/trino-elasticsearch</module>
        <module>plugin/trino-example-http</module>
        <module>plugin/trino-exchange-filesystem</module>
        <module>plugin/trino-exchange-hdfs</module>
        <module>plugin/trino-geospatial</module>
        <module>plugin/trino-google-sheets</module>
        <module>plugin/trino-hive</module>
        <module>plugin/trino-hive-hadoop2</module>
        <module>plugin/trino-http-event-listener</module>
        <module>plugin/trino-hudi</module>
        <module>plugin/trino-iceberg</module>
        <module>plugin/trino-ignite</module>
        <module>plugin/trino-jmx</module>
        <module>plugin/trino-kafka</module>
        <module>plugin/trino-kinesis</module>
        <module>plugin/trino-kudu</module>
        <module>plugin/trino-local-file</module>
        <module>plugin/trino-mariadb</module>
        <module>plugin/trino-memory</module>
        <module>plugin/trino-ml</module>
        <module>plugin/trino-mongodb</module>
        <module>plugin/trino-mysql</module>
        <module>plugin/trino-mysql-event-listener</module>
        <module>plugin/trino-oracle</module>
        <module>plugin/trino-password-authenticators</module>
        <module>plugin/trino-phoenix5</module>
        <module>plugin/trino-pinot</module>
        <module>plugin/trino-postgresql</module>
        <module>plugin/trino-prometheus</module>
        <module>plugin/trino-raptor-legacy</module>
        <module>plugin/trino-redis</module>
        <module>plugin/trino-redshift</module>
        <module>plugin/trino-resource-group-managers</module>
        <module>plugin/trino-session-property-managers</module>
        <module>plugin/trino-singlestore</module>
        <module>plugin/trino-sqlserver</module>
        <module>plugin/trino-teradata-functions</module>
        <module>plugin/trino-thrift</module>
        <module>plugin/trino-thrift-api</module>
        <module>plugin/trino-thrift-testing-server</module>
        <module>plugin/trino-tpcds</module>
        <module>plugin/trino-tpch</module>
        <module>service/trino-proxy</module>
        <module>service/trino-verifier</module>
        <module>testing/trino-benchmark</module>
        <module>testing/trino-benchmark-queries</module>
        <module>testing/trino-benchto-benchmarks</module>
        <module>testing/trino-faulttolerant-tests</module>
        <module>testing/trino-plugin-reader</module>
        <module>testing/trino-product-tests</module>
        <module>testing/trino-product-tests-launcher</module>
        <module>testing/trino-server-dev</module>
        <module>testing/trino-test-jdbc-compatibility-old-driver</module>
        <module>testing/trino-test-jdbc-compatibility-old-server</module>
        <module>testing/trino-testing</module>
        <module>testing/trino-testing-containers</module>
        <module>testing/trino-testing-kafka</module>
        <module>testing/trino-testing-resources</module>
        <module>testing/trino-testing-services</module>
        <module>testing/trino-tests</module>
    </modules>

    <dependencyManagement>
        <dependencies>
            <!-- Trino -->
            <dependency>
                <groupId>io.trino</groupId>
                <artifactId>trino-array</artifactId>
                <version>${project.version}</version>
            </dependency>

            <dependency>
                <groupId>io.trino</groupId>
                <artifactId>trino-base-jdbc</artifactId>
                <version>${project.version}</version>
            </dependency>

            <dependency>
                <groupId>io.trino</groupId>
                <artifactId>trino-base-jdbc</artifactId>
                <type>test-jar</type>
                <version>${project.version}</version>
            </dependency>

            <dependency>
                <groupId>io.trino</groupId>
                <artifactId>trino-benchmark</artifactId>
                <version>${project.version}</version>
            </dependency>

            <dependency>
                <groupId>io.trino</groupId>
                <artifactId>trino-benchmark-queries</artifactId>
                <version>${project.version}</version>
            </dependency>

            <dependency>
                <groupId>io.trino</groupId>
                <artifactId>trino-benchto-benchmarks</artifactId>
                <version>${project.version}</version>
            </dependency>

            <dependency>
                <groupId>io.trino</groupId>
                <artifactId>trino-blackhole</artifactId>
                <version>${project.version}</version>
            </dependency>

            <dependency>
                <groupId>io.trino</groupId>
                <artifactId>trino-cli</artifactId>
                <version>${project.version}</version>
            </dependency>

            <dependency>
                <groupId>io.trino</groupId>
                <artifactId>trino-client</artifactId>
                <version>${project.version}</version>
            </dependency>

            <dependency>
                <groupId>io.trino</groupId>
                <artifactId>trino-collect</artifactId>
                <version>${project.version}</version>
            </dependency>

            <dependency>
                <groupId>io.trino</groupId>
                <artifactId>trino-collect</artifactId>
                <type>test-jar</type>
                <version>${project.version}</version>
            </dependency>

            <dependency>
                <groupId>io.trino</groupId>
                <artifactId>trino-delta-lake</artifactId>
                <version>${project.version}</version>
            </dependency>

            <dependency>
                <groupId>io.trino</groupId>
                <artifactId>trino-delta-lake</artifactId>
                <type>test-jar</type>
                <version>${project.version}</version>
            </dependency>

            <dependency>
                <groupId>io.trino</groupId>
                <artifactId>trino-elasticsearch</artifactId>
                <version>${project.version}</version>
            </dependency>

            <dependency>
                <groupId>io.trino</groupId>
                <artifactId>trino-example-http</artifactId>
                <type>zip</type>
                <version>${project.version}</version>
            </dependency>

            <dependency>
                <groupId>io.trino</groupId>
                <artifactId>trino-exchange-filesystem</artifactId>
                <version>${project.version}</version>
            </dependency>

            <dependency>
                <groupId>io.trino</groupId>
                <artifactId>trino-exchange-filesystem</artifactId>
                <type>test-jar</type>
                <version>${project.version}</version>
            </dependency>

            <dependency>
                <groupId>io.trino</groupId>
                <artifactId>trino-faulttolerant-tests</artifactId>
                <version>${project.version}</version>
            </dependency>

            <dependency>
                <groupId>io.trino</groupId>
                <artifactId>trino-filesystem</artifactId>
                <version>${project.version}</version>
            </dependency>

            <dependency>
                <groupId>io.trino</groupId>
                <artifactId>trino-geospatial</artifactId>
                <version>${project.version}</version>
            </dependency>

            <dependency>
                <groupId>io.trino</groupId>
                <artifactId>trino-geospatial-toolkit</artifactId>
                <version>${project.version}</version>
            </dependency>

            <dependency>
                <groupId>io.trino</groupId>
                <artifactId>trino-hadoop-toolkit</artifactId>
                <version>${project.version}</version>
            </dependency>

            <dependency>
                <groupId>io.trino</groupId>
                <artifactId>trino-hdfs</artifactId>
                <version>${project.version}</version>
            </dependency>

            <dependency>
                <groupId>io.trino</groupId>
                <artifactId>trino-hive</artifactId>
                <version>${project.version}</version>
            </dependency>

            <dependency>
                <groupId>io.trino</groupId>
                <artifactId>trino-hive</artifactId>
                <type>test-jar</type>
                <version>${project.version}</version>
            </dependency>

            <dependency>
                <groupId>io.trino</groupId>
                <artifactId>trino-hive-formats</artifactId>
                <version>${project.version}</version>
            </dependency>

            <dependency>
                <groupId>io.trino</groupId>
                <artifactId>trino-hive-hadoop2</artifactId>
                <version>${project.version}</version>
            </dependency>

            <dependency>
                <groupId>io.trino</groupId>
                <artifactId>trino-hudi</artifactId>
                <version>${project.version}</version>
            </dependency>

            <dependency>
                <groupId>io.trino</groupId>
                <artifactId>trino-iceberg</artifactId>
                <version>${project.version}</version>
            </dependency>

            <dependency>
                <groupId>io.trino</groupId>
                <artifactId>trino-iceberg</artifactId>
                <type>test-jar</type>
                <version>${project.version}</version>
            </dependency>

            <dependency>
                <groupId>io.trino</groupId>
                <artifactId>trino-ignite</artifactId>
                <version>${project.version}</version>
            </dependency>

            <dependency>
                <groupId>io.trino</groupId>
                <artifactId>trino-jdbc</artifactId>
                <version>${project.version}</version>
            </dependency>

            <dependency>
                <groupId>io.trino</groupId>
                <artifactId>trino-jmx</artifactId>
                <version>${project.version}</version>
            </dependency>

            <dependency>
                <groupId>io.trino</groupId>
                <artifactId>trino-local-file</artifactId>
                <version>${project.version}</version>
            </dependency>

            <dependency>
                <groupId>io.trino</groupId>
                <artifactId>trino-main</artifactId>
                <version>${project.version}</version>
            </dependency>

            <dependency>
                <groupId>io.trino</groupId>
                <artifactId>trino-main</artifactId>
                <type>test-jar</type>
                <version>${project.version}</version>
            </dependency>

            <dependency>
                <groupId>io.trino</groupId>
                <artifactId>trino-mariadb</artifactId>
                <version>${project.version}</version>
            </dependency>

            <dependency>
                <groupId>io.trino</groupId>
                <artifactId>trino-matching</artifactId>
                <version>${project.version}</version>
            </dependency>

            <dependency>
                <groupId>io.trino</groupId>
                <artifactId>trino-memory</artifactId>
                <version>${project.version}</version>
            </dependency>

            <dependency>
                <groupId>io.trino</groupId>
                <artifactId>trino-memory</artifactId>
                <type>test-jar</type>
                <version>${project.version}</version>
            </dependency>

            <dependency>
                <groupId>io.trino</groupId>
                <artifactId>trino-memory-context</artifactId>
                <version>${project.version}</version>
            </dependency>

            <dependency>
                <groupId>io.trino</groupId>
                <artifactId>trino-mongodb</artifactId>
                <version>${project.version}</version>
            </dependency>

            <dependency>
                <groupId>io.trino</groupId>
                <artifactId>trino-mongodb</artifactId>
                <type>test-jar</type>
                <version>${project.version}</version>
            </dependency>

            <dependency>
                <groupId>io.trino</groupId>
                <artifactId>trino-mysql</artifactId>
                <version>${project.version}</version>
            </dependency>

            <dependency>
                <groupId>io.trino</groupId>
                <artifactId>trino-mysql</artifactId>
                <type>test-jar</type>
                <version>${project.version}</version>
            </dependency>

            <dependency>
                <groupId>io.trino</groupId>
                <artifactId>trino-orc</artifactId>
                <version>${project.version}</version>
            </dependency>

            <dependency>
                <groupId>io.trino</groupId>
                <artifactId>trino-parquet</artifactId>
                <version>${project.version}</version>
            </dependency>

            <dependency>
                <groupId>io.trino</groupId>
                <artifactId>trino-parser</artifactId>
                <version>${project.version}</version>
            </dependency>

            <dependency>
                <groupId>io.trino</groupId>
                <artifactId>trino-parser</artifactId>
                <type>test-jar</type>
                <version>${project.version}</version>
            </dependency>

            <dependency>
                <groupId>io.trino</groupId>
                <artifactId>trino-password-authenticators</artifactId>
                <version>${project.version}</version>
            </dependency>

            <!-- TODO(https://github.com/trinodb/trino/issues/13051): Remove when Phoenix5 is released -->
            <dependency>
                <groupId>io.trino</groupId>
                <artifactId>trino-phoenix5-patched</artifactId>
                <version>${project.version}</version>
            </dependency>

            <dependency>
                <groupId>io.trino</groupId>
                <artifactId>trino-pinot</artifactId>
                <version>${project.version}</version>
            </dependency>

            <dependency>
                <groupId>io.trino</groupId>
                <artifactId>trino-plugin-reader</artifactId>
                <version>${project.version}</version>
            </dependency>

            <dependency>
                <groupId>io.trino</groupId>
                <artifactId>trino-plugin-toolkit</artifactId>
                <version>${project.version}</version>
            </dependency>

            <dependency>
                <groupId>io.trino</groupId>
                <artifactId>trino-plugin-toolkit</artifactId>
                <type>test-jar</type>
                <version>${project.version}</version>
            </dependency>

            <dependency>
                <groupId>io.trino</groupId>
                <artifactId>trino-postgresql</artifactId>
                <version>${project.version}</version>
            </dependency>

            <dependency>
                <groupId>io.trino</groupId>
                <artifactId>trino-postgresql</artifactId>
                <type>test-jar</type>
                <version>${project.version}</version>
            </dependency>

            <dependency>
                <groupId>io.trino</groupId>
                <artifactId>trino-product-tests</artifactId>
                <version>${project.version}</version>
            </dependency>

            <dependency>
                <groupId>io.trino</groupId>
                <artifactId>trino-raptor-legacy</artifactId>
                <version>${project.version}</version>
            </dependency>

            <dependency>
                <groupId>io.trino</groupId>
                <artifactId>trino-record-decoder</artifactId>
                <version>${project.version}</version>
            </dependency>

            <dependency>
                <groupId>io.trino</groupId>
                <artifactId>trino-record-decoder</artifactId>
                <type>test-jar</type>
                <version>${project.version}</version>
            </dependency>

            <dependency>
                <groupId>io.trino</groupId>
                <artifactId>trino-resource-group-managers</artifactId>
                <version>${project.version}</version>
            </dependency>

            <dependency>
                <groupId>io.trino</groupId>
                <artifactId>trino-resource-group-managers</artifactId>
                <type>test-jar</type>
                <version>${project.version}</version>
            </dependency>

            <dependency>
                <groupId>io.trino</groupId>
                <artifactId>trino-server</artifactId>
                <version>${project.version}</version>
            </dependency>

            <dependency>
                <groupId>io.trino</groupId>
                <artifactId>trino-server-rpm</artifactId>
                <version>${project.version}</version>
            </dependency>

            <dependency>
                <groupId>io.trino</groupId>
                <artifactId>trino-session-property-managers</artifactId>
                <version>${project.version}</version>
            </dependency>

            <dependency>
                <groupId>io.trino</groupId>
                <artifactId>trino-session-property-managers</artifactId>
                <type>test-jar</type>
                <version>${project.version}</version>
            </dependency>

            <dependency>
                <groupId>io.trino</groupId>
                <artifactId>trino-spi</artifactId>
                <version>${project.version}</version>
            </dependency>

            <dependency>
                <groupId>io.trino</groupId>
                <artifactId>trino-spi</artifactId>
                <type>test-jar</type>
                <version>${project.version}</version>
            </dependency>

            <dependency>
                <groupId>io.trino</groupId>
                <artifactId>trino-sqlserver</artifactId>
                <version>${project.version}</version>
            </dependency>

            <dependency>
                <groupId>io.trino</groupId>
                <artifactId>trino-sqlserver</artifactId>
                <type>test-jar</type>
                <version>${project.version}</version>
            </dependency>

            <dependency>
                <groupId>io.trino</groupId>
                <artifactId>trino-testing</artifactId>
                <version>${project.version}</version>
            </dependency>

            <dependency>
                <groupId>io.trino</groupId>
                <artifactId>trino-testing-containers</artifactId>
                <version>${project.version}</version>
            </dependency>

            <dependency>
                <groupId>io.trino</groupId>
                <artifactId>trino-testing-kafka</artifactId>
                <version>${project.version}</version>
            </dependency>

            <dependency>
                <groupId>io.trino</groupId>
                <artifactId>trino-testing-resources</artifactId>
                <version>${project.version}</version>
            </dependency>

            <dependency>
                <groupId>io.trino</groupId>
                <artifactId>trino-testing-services</artifactId>
                <version>${project.version}</version>
            </dependency>

            <dependency>
                <groupId>io.trino</groupId>
                <artifactId>trino-tests</artifactId>
                <version>${project.version}</version>
            </dependency>

            <dependency>
                <groupId>io.trino</groupId>
                <artifactId>trino-tests</artifactId>
                <type>test-jar</type>
                <version>${project.version}</version>
            </dependency>

            <dependency>
                <groupId>io.trino</groupId>
                <artifactId>trino-thrift</artifactId>
                <type>zip</type>
                <version>${project.version}</version>
            </dependency>

            <dependency>
                <groupId>io.trino</groupId>
                <artifactId>trino-thrift-api</artifactId>
                <version>${project.version}</version>
            </dependency>

            <dependency>
                <groupId>io.trino</groupId>
                <artifactId>trino-thrift-api</artifactId>
                <type>test-jar</type>
                <version>${project.version}</version>
            </dependency>

            <dependency>
                <groupId>io.trino</groupId>
                <artifactId>trino-thrift-testing-server</artifactId>
                <version>${project.version}</version>
            </dependency>

            <dependency>
                <groupId>io.trino</groupId>
                <artifactId>trino-tpcds</artifactId>
                <version>${project.version}</version>
            </dependency>

            <dependency>
                <groupId>io.trino</groupId>
                <artifactId>trino-tpch</artifactId>
                <version>${project.version}</version>
            </dependency>

            <!-- Trino external -->
            <dependency>
                <groupId>io.trino.benchto</groupId>
                <artifactId>benchto-driver</artifactId>
                <version>0.23</version>
            </dependency>

            <dependency>
                <groupId>io.trino.hadoop</groupId>
                <artifactId>hadoop-apache</artifactId>
                <version>3.2.0-18</version>
            </dependency>

            <dependency>
                <groupId>io.trino.hive</groupId>
                <artifactId>hive-apache</artifactId>
                <version>3.1.2-20</version>
            </dependency>

            <dependency>
                <groupId>io.trino.hive</groupId>
                <artifactId>hive-apache-jdbc</artifactId>
                <version>0.13.1-9</version>
            </dependency>

            <dependency>
                <groupId>io.trino.hive</groupId>
                <artifactId>hive-thrift</artifactId>
                <version>1</version>
            </dependency>

            <dependency>
                <groupId>io.trino.orc</groupId>
                <artifactId>orc-protobuf</artifactId>
                <version>14</version>
            </dependency>

            <dependency>
                <groupId>io.trino.tempto</groupId>
                <artifactId>tempto-core</artifactId>
                <version>${dep.tempto.version}</version>
                <exclusions>
                    <exclusion>
                        <groupId>com.google.code.findbugs</groupId>
                        <artifactId>annotations</artifactId>
                    </exclusion>
                </exclusions>
            </dependency>

            <dependency>
                <groupId>io.trino.tempto</groupId>
                <artifactId>tempto-kafka</artifactId>
                <version>${dep.tempto.version}</version>
                <exclusions>
                    <exclusion>
                        <groupId>org.slf4j</groupId>
                        <artifactId>slf4j-log4j12</artifactId>
                    </exclusion>
                </exclusions>
            </dependency>

            <dependency>
                <groupId>io.trino.tempto</groupId>
                <artifactId>tempto-ldap</artifactId>
                <version>${dep.tempto.version}</version>
            </dependency>

            <dependency>
                <groupId>io.trino.tempto</groupId>
                <artifactId>tempto-runner</artifactId>
                <version>${dep.tempto.version}</version>
            </dependency>

            <dependency>
                <groupId>io.trino.tpcds</groupId>
                <artifactId>tpcds</artifactId>
                <version>1.4</version>
            </dependency>

            <dependency>
                <groupId>io.trino.tpch</groupId>
                <artifactId>tpch</artifactId>
                <version>1.1</version>
            </dependency>

            <!-- Airlift -->
            <dependency>
                <groupId>io.airlift</groupId>
                <artifactId>aircompressor</artifactId>
                <version>0.24</version>
            </dependency>

            <dependency>
                <groupId>io.airlift</groupId>
                <artifactId>bootstrap</artifactId>
                <version>${dep.airlift.version}</version>
            </dependency>

            <dependency>
                <groupId>io.airlift</groupId>
                <artifactId>bytecode</artifactId>
                <version>1.4</version>
            </dependency>

            <dependency>
                <groupId>io.airlift</groupId>
                <artifactId>concurrent</artifactId>
                <version>${dep.airlift.version}</version>
            </dependency>

            <dependency>
                <groupId>io.airlift</groupId>
                <artifactId>configuration</artifactId>
                <version>${dep.airlift.version}</version>
            </dependency>

            <dependency>
                <groupId>io.airlift</groupId>
                <artifactId>dbpool</artifactId>
                <version>${dep.airlift.version}</version>
            </dependency>

            <dependency>
                <groupId>io.airlift</groupId>
                <artifactId>discovery</artifactId>
                <version>${dep.airlift.version}</version>
            </dependency>

            <dependency>
                <groupId>io.airlift</groupId>
                <artifactId>event</artifactId>
                <version>${dep.airlift.version}</version>
            </dependency>

            <dependency>
                <groupId>io.airlift</groupId>
                <artifactId>http-client</artifactId>
                <version>${dep.airlift.version}</version>
            </dependency>

            <dependency>
                <groupId>io.airlift</groupId>
                <artifactId>http-server</artifactId>
                <version>${dep.airlift.version}</version>
            </dependency>

            <dependency>
                <groupId>io.airlift</groupId>
                <artifactId>jaxrs</artifactId>
                <version>${dep.airlift.version}</version>
            </dependency>

            <dependency>
                <groupId>io.airlift</groupId>
                <artifactId>jaxrs-testing</artifactId>
                <version>${dep.airlift.version}</version>
            </dependency>

            <dependency>
                <groupId>io.airlift</groupId>
                <artifactId>jmx</artifactId>
                <version>${dep.airlift.version}</version>
            </dependency>

            <dependency>
                <groupId>io.airlift</groupId>
                <artifactId>jmx-http</artifactId>
                <version>${dep.airlift.version}</version>
            </dependency>

            <dependency>
                <groupId>io.airlift</groupId>
                <artifactId>joni</artifactId>
                <version>2.1.5.3</version>
            </dependency>

            <dependency>
                <groupId>io.airlift</groupId>
                <artifactId>json</artifactId>
                <version>${dep.airlift.version}</version>
            </dependency>

            <dependency>
                <groupId>io.airlift</groupId>
                <artifactId>log</artifactId>
                <version>${dep.airlift.version}</version>
            </dependency>

            <dependency>
                <groupId>io.airlift</groupId>
                <artifactId>log-manager</artifactId>
                <version>${dep.airlift.version}</version>
            </dependency>

            <dependency>
                <groupId>io.airlift</groupId>
                <artifactId>node</artifactId>
                <version>${dep.airlift.version}</version>
            </dependency>

            <dependency>
                <groupId>io.airlift</groupId>
                <artifactId>openmetrics</artifactId>
                <version>${dep.airlift.version}</version>
            </dependency>

            <dependency>
                <groupId>io.airlift</groupId>
                <artifactId>parameternames</artifactId>
                <version>1.4</version>
            </dependency>

            <dependency>
                <groupId>io.airlift</groupId>
                <artifactId>security</artifactId>
                <version>${dep.airlift.version}</version>
            </dependency>

            <dependency>
                <groupId>io.airlift</groupId>
                <artifactId>stats</artifactId>
                <version>${dep.airlift.version}</version>
            </dependency>

            <dependency>
                <groupId>io.airlift</groupId>
                <artifactId>testing</artifactId>
                <version>${dep.airlift.version}</version>
            </dependency>

            <dependency>
                <groupId>io.airlift</groupId>
                <artifactId>trace-token</artifactId>
                <version>${dep.airlift.version}</version>
            </dependency>

            <dependency>
                <groupId>io.airlift</groupId>
                <artifactId>units</artifactId>
                <version>1.7</version>
            </dependency>

            <dependency>
                <groupId>io.airlift.discovery</groupId>
                <artifactId>discovery-server</artifactId>
                <version>1.32</version>
            </dependency>

            <dependency>
                <groupId>io.airlift.drift</groupId>
                <artifactId>drift-api</artifactId>
                <version>${dep.drift.version}</version>
            </dependency>

            <dependency>
                <groupId>io.airlift.drift</groupId>
                <artifactId>drift-client</artifactId>
                <version>${dep.drift.version}</version>
            </dependency>

            <dependency>
                <groupId>io.airlift.drift</groupId>
                <artifactId>drift-codec</artifactId>
                <version>${dep.drift.version}</version>
            </dependency>

            <dependency>
                <groupId>io.airlift.drift</groupId>
                <artifactId>drift-protocol</artifactId>
                <version>${dep.drift.version}</version>
            </dependency>

            <dependency>
                <groupId>io.airlift.drift</groupId>
                <artifactId>drift-server</artifactId>
                <version>${dep.drift.version}</version>
            </dependency>

            <dependency>
                <groupId>io.airlift.drift</groupId>
                <artifactId>drift-transport-netty</artifactId>
                <version>${dep.drift.version}</version>
            </dependency>

            <dependency>
                <groupId>io.airlift.resolver</groupId>
                <artifactId>resolver</artifactId>
                <version>1.6</version>
            </dependency>

            <!-- 3rd party -->
            <dependency>
                <groupId>com.amazonaws</groupId>
                <artifactId>amazon-kinesis-client</artifactId>
                <version>1.6.3</version>
                <exclusions>
                    <exclusion>
                        <groupId>commons-logging</groupId>
                        <artifactId>commons-logging</artifactId>
                    </exclusion>
                    <exclusion>
                        <groupId>commons-lang</groupId>
                        <artifactId>commons-lang</artifactId>
                    </exclusion>
                    <exclusion>
                        <groupId>joda-time</groupId>
                        <artifactId>joda-time</artifactId>
                    </exclusion>
                    <exclusion>
                        <groupId>com.google.protobuf</groupId>
                        <artifactId>protobuf-java</artifactId>
                    </exclusion>
                    <exclusion>
                        <groupId>com.amazonaws</groupId>
                        <artifactId>aws-java-sdk</artifactId>
                    </exclusion>
                    <exclusion>
                        <groupId>com.amazonaws</groupId>
                        <artifactId>aws-java-sdk-core</artifactId>
                    </exclusion>
                </exclusions>
            </dependency>

            <dependency>
                <groupId>com.amazonaws</groupId>
                <artifactId>aws-java-sdk-core</artifactId>
                <version>${dep.aws-sdk.version}</version>
                <exclusions>
                    <exclusion>
                        <groupId>commons-logging</groupId>
                        <artifactId>commons-logging</artifactId>
                    </exclusion>
                    <exclusion>
                        <groupId>joda-time</groupId>
                        <artifactId>joda-time</artifactId>
                    </exclusion>
                </exclusions>
            </dependency>

            <dependency>
                <groupId>com.amazonaws</groupId>
                <artifactId>aws-java-sdk-dynamodb</artifactId>
                <version>${dep.aws-sdk.version}</version>
            </dependency>

            <dependency>
                <groupId>com.amazonaws</groupId>
                <artifactId>aws-java-sdk-glue</artifactId>
                <version>${dep.aws-sdk.version}</version>
                <exclusions>
                    <exclusion>
                        <groupId>commons-logging</groupId>
                        <artifactId>commons-logging</artifactId>
                    </exclusion>
                    <exclusion>
                        <groupId>joda-time</groupId>
                        <artifactId>joda-time</artifactId>
                    </exclusion>
                </exclusions>
            </dependency>

            <dependency>
                <groupId>com.amazonaws</groupId>
                <artifactId>aws-java-sdk-kinesis</artifactId>
                <version>${dep.aws-sdk.version}</version>
                <exclusions>
                    <exclusion>
                        <groupId>joda-time</groupId>
                        <artifactId>joda-time</artifactId>
                    </exclusion>
                    <exclusion>
                        <groupId>commons-logging</groupId>
                        <artifactId>commons-logging</artifactId>
                    </exclusion>
                </exclusions>
            </dependency>

            <dependency>
                <groupId>com.amazonaws</groupId>
                <artifactId>aws-java-sdk-s3</artifactId>
                <version>${dep.aws-sdk.version}</version>
                <exclusions>
                    <exclusion>
                        <groupId>commons-logging</groupId>
                        <artifactId>commons-logging</artifactId>
                    </exclusion>
                    <exclusion>
                        <groupId>joda-time</groupId>
                        <artifactId>joda-time</artifactId>
                    </exclusion>
                </exclusions>
            </dependency>

            <dependency>
                <groupId>com.amazonaws</groupId>
                <artifactId>aws-java-sdk-sts</artifactId>
                <version>${dep.aws-sdk.version}</version>
                <exclusions>
                    <exclusion>
                        <groupId>commons-logging</groupId>
                        <artifactId>commons-logging</artifactId>
                    </exclusion>
                    <exclusion>
                        <groupId>joda-time</groupId>
                        <artifactId>joda-time</artifactId>
                    </exclusion>
                </exclusions>
            </dependency>

            <dependency>
                <groupId>com.clearspring.analytics</groupId>
                <artifactId>stream</artifactId>
                <version>2.9.5</version>
            </dependency>

            <dependency>
                <groupId>com.clickhouse</groupId>
                <artifactId>clickhouse-jdbc</artifactId>
                <version>0.4.1</version>
                <classifier>all</classifier>
                <exclusions>
                    <exclusion>
                        <groupId>*</groupId>
                        <artifactId>*</artifactId>
                    </exclusion>
                </exclusions>
            </dependency>

            <dependency>
                <groupId>com.databricks</groupId>
                <artifactId>databricks-jdbc</artifactId>
                <version>2.6.29</version>
            </dependency>

            <dependency>
                <groupId>com.datastax.oss</groupId>
                <artifactId>java-driver-core</artifactId>
                <version>${dep.casandra.version}</version>
                <exclusions>
                    <exclusion>
                        <groupId>org.ow2.asm</groupId>
                        <artifactId>asm-analysis</artifactId>
                    </exclusion>
                </exclusions>
            </dependency>

            <dependency>
                <groupId>com.esri.geometry</groupId>
                <artifactId>esri-geometry-api</artifactId>
                <version>2.2.4</version>
                <exclusions>
                    <exclusion>
                        <groupId>com.fasterxml.jackson.core</groupId>
                        <artifactId>jackson-core</artifactId>
                    </exclusion>
                </exclusions>
            </dependency>

            <dependency>
                <groupId>com.facebook.thirdparty</groupId>
                <artifactId>libsvm</artifactId>
                <version>3.18.1</version>
            </dependency>

            <dependency>
                <groupId>com.github.ben-manes.caffeine</groupId>
                <artifactId>caffeine</artifactId>
                <version>3.0.5</version>
            </dependency>

            <dependency>
                <groupId>com.github.docker-java</groupId>
                <artifactId>docker-java-api</artifactId>
                <version>3.2.13</version>
            </dependency>

            <dependency>
                <groupId>com.github.oshi</groupId>
                <artifactId>oshi-core</artifactId>
                <version>5.8.5</version>
            </dependency>

            <dependency>
                <groupId>com.google.cloud.bigdataoss</groupId>
                <artifactId>gcs-connector</artifactId>
                <version>hadoop2-${dep.gcs.version}</version>
                <classifier>shaded</classifier>
                <exclusions>
                    <exclusion>
                        <groupId>*</groupId>
                        <artifactId>*</artifactId>
                    </exclusion>
                </exclusions>
            </dependency>

            <dependency>
                <groupId>com.google.errorprone</groupId>
                <artifactId>error_prone_annotations</artifactId>
                <version>${dep.errorprone.version}</version>
            </dependency>

            <dependency>
                <groupId>com.google.protobuf</groupId>
                <artifactId>protobuf-java</artifactId>
                <version>${dep.protobuf.version}</version>
            </dependency>

            <dependency>
                <groupId>com.google.protobuf</groupId>
                <artifactId>protobuf-java-util</artifactId>
                <version>${dep.protobuf.version}</version>
            </dependency>

            <dependency>
                <groupId>com.h2database</groupId>
                <artifactId>h2</artifactId>
                <version>2.1.214</version>
            </dependency>

            <dependency>
                <groupId>com.linkedin.calcite</groupId>
                <artifactId>calcite-core</artifactId>
                <version>1.21.0.152</version>
                <classifier>shaded</classifier>
                <exclusions>
                    <exclusion>
                        <!-- Exclude everything because shaded version of calcite-core still pulls in all the original dependencies -->
                        <groupId>*</groupId>
                        <artifactId>*</artifactId>
                    </exclusion>
                </exclusions>
            </dependency>

            <dependency>
                <groupId>com.linkedin.coral</groupId>
                <artifactId>coral-common</artifactId>
                <version>${dep.coral.version}</version>
                <exclusions>
                    <exclusion>
                        <groupId>org.apache.hive</groupId>
                        <artifactId>hive-metastore</artifactId>
                    </exclusion>
                    <exclusion>
                        <groupId>org.apache.hadoop</groupId>
                        <artifactId>hadoop-common</artifactId>
                    </exclusion>
                </exclusions>
            </dependency>

            <dependency>
                <groupId>com.linkedin.coral</groupId>
                <artifactId>coral-hive</artifactId>
                <version>${dep.coral.version}</version>
            </dependency>

            <dependency>
                <groupId>com.linkedin.coral</groupId>
                <artifactId>coral-trino</artifactId>
                <version>${dep.coral.version}</version>
                <exclusions>
                    <!--
                        The `trino-parser` library is being used internally within the `coral-trino` library for
                        parsing Trino SQL statements. This functionality is irrelevant in the context of
                        using Coral for Hive view translations within Trino.
                        This dependency is excluded because `trino-parser` does not guarantee API or behavioral
                        backwards compatibility.
                        Trino cannot provide the version on which `coral-trino` library depends on, because the
                        current version of `trino-parser` is used in tests of this module.
                        The dependency is therefore intentionally excluded to avoid breaking in an unexpected way,
                        or silent correctness issues.
                    -->
                    <exclusion>
                        <groupId>io.trino</groupId>
                        <artifactId>trino-parser</artifactId>
                    </exclusion>
                </exclusions>
            </dependency>

            <dependency>
                <groupId>com.microsoft.sqlserver</groupId>
                <artifactId>mssql-jdbc</artifactId>
                <version>11.2.1.jre17</version>
            </dependency>

            <dependency>
                <groupId>com.nimbusds</groupId>
                <artifactId>nimbus-jose-jwt</artifactId>
                <version>9.14</version>
            </dependency>

            <dependency>
                <groupId>com.nimbusds</groupId>
                <artifactId>oauth2-oidc-sdk</artifactId>
                <version>9.18</version>
            </dependency>

            <dependency>
                <groupId>com.qubole.rubix</groupId>
                <artifactId>rubix-presto-shaded</artifactId>
                <version>0.3.18</version>
            </dependency>

            <dependency>
                <groupId>com.squareup.okhttp3</groupId>
                <artifactId>logging-interceptor</artifactId>
                <version>${dep.okhttp.version}</version>
            </dependency>

            <dependency>
                <groupId>com.squareup.okhttp3</groupId>
                <artifactId>mockwebserver</artifactId>
                <version>${dep.okhttp.version}</version>
            </dependency>

            <dependency>
                <groupId>com.squareup.okhttp3</groupId>
                <artifactId>okhttp</artifactId>
                <version>${dep.okhttp.version}</version>
            </dependency>

            <dependency>
                <groupId>com.squareup.okhttp3</groupId>
                <artifactId>okhttp-tls</artifactId>
                <version>${dep.okhttp.version}</version>
            </dependency>

            <dependency>
                <groupId>com.squareup.okhttp3</groupId>
                <artifactId>okhttp-urlconnection</artifactId>
                <version>${dep.okhttp.version}</version>
            </dependency>

            <dependency>
                <groupId>com.squareup.wire</groupId>
                <artifactId>wire-schema</artifactId>
                <version>${dep.wire.version}</version>
            </dependency>


            <dependency>
                <groupId>com.teradata</groupId>
                <artifactId>re2j-td</artifactId>
                <version>1.4</version>
            </dependency>

            <dependency>
                 <groupId>commons-codec</groupId>
                 <artifactId>commons-codec</artifactId>
                 <version>1.15</version>
             </dependency>

            <dependency>
                <groupId>dev.failsafe</groupId>
                <artifactId>failsafe</artifactId>
                <version>3.3.0</version>
            </dependency>

            <dependency>
                <groupId>info.picocli</groupId>
                <artifactId>picocli</artifactId>
                <version>4.7.0</version>
            </dependency>

            <dependency>
                <groupId>io.confluent</groupId>
                <artifactId>kafka-avro-serializer</artifactId>
                <version>${dep.confluent.version}</version>
                <exclusions>
                    <exclusion>
                        <groupId>org.apache.kafka</groupId>
                        <artifactId>kafka-clients</artifactId>
                    </exclusion>
                    <!--
                        This library depends on:
                         - org.glassfish.hk2.external:jakarta.inject that conflicts with javax.inject:javax.inject
                    -->
                    <exclusion>
                        <groupId>org.glassfish.hk2.external</groupId>
                        <artifactId>jakarta.inject</artifactId>
                    </exclusion>
                    <exclusion>
                        <groupId>net.sf.jopt-simple</groupId>
                        <artifactId>jopt-simple</artifactId>
                    </exclusion>
                    <exclusion>
                        <groupId>commons-cli</groupId>
                        <artifactId>commons-cli</artifactId>
                    </exclusion>
                </exclusions>
            </dependency>

            <dependency>
                <groupId>io.confluent</groupId>
                <artifactId>kafka-json-schema-serializer</artifactId>
                <version>${dep.confluent.version}</version>
                <!-- This is under Confluent Community License and it should not be used with compile scope -->
                <scope>test</scope>
                <exclusions>
                    <exclusion>
                        <groupId>org.apache.kafka</groupId>
                        <artifactId>kafka-clients</artifactId>
                    </exclusion>
                    <exclusion>
                        <groupId>com.google.re2j</groupId>
                        <artifactId>re2j</artifactId>
                    </exclusion>
                    <exclusion>
                        <groupId>commons-logging</groupId>
                        <artifactId>commons-logging</artifactId>
                    </exclusion>
                </exclusions>
            </dependency>

            <dependency>
                <groupId>io.confluent</groupId>
                <artifactId>kafka-protobuf-provider</artifactId>
                <version>${dep.confluent.version}</version>
                <!-- This is under Confluent Community License and it should not be used with compile scope -->
                <scope>provided</scope>
            </dependency>

            <dependency>
                <groupId>io.confluent</groupId>
                <artifactId>kafka-protobuf-serializer</artifactId>
                <version>${dep.confluent.version}</version>
                <!-- This is under Confluent Community License and it should not be used with compile scope -->
                <scope>test</scope>
            </dependency>

            <dependency>
                <groupId>io.confluent</groupId>
                <artifactId>kafka-schema-registry-client</artifactId>
                <version>${dep.confluent.version}</version>
                <exclusions>
                    <exclusion>
                        <groupId>org.apache.kafka</groupId>
                        <artifactId>kafka-clients</artifactId>
                    </exclusion>
                    <!--
                        This library depends on conflicting:
                        - com.sun.activation:jakarta.activation and jakarta.activation:jakarta.activation-api
                        - jakarta.el:jakarta.el-api and org.glassfish:jakarta.el
                        This library depends on:
                        - org.glassfish.hk2.external:jakarta.inject that conflicts with javax.inject:javax.inject
                        - jakarta.validation:jakarta.validation-api that conflicts with javax.validation:validation-api
                        - jakarta.annotation:jakarta.annotation-api that conflicts with javax.annotation:javax.annotation-api
                        - com.sun.activation:jakarta.activation that conflicts with javax.activation:javax.activation-api
                        - jakarta.ws.rs:jakarta.ws.rs-api that conflicts with javax.ws.rs:javax.ws.rs-api
                        - jakarta.xml.bind:jakarta.xml.bind-api that conflicts with javax.xml.bind:jaxb-api
                    -->
                    <exclusion>
                        <groupId>com.sun.activation</groupId>
                        <artifactId>jakarta.activation</artifactId>
                    </exclusion>
                    <exclusion>
                        <groupId>jakarta.activation</groupId>
                        <artifactId>jakarta.activation-api</artifactId>
                    </exclusion>
                    <exclusion>
                        <groupId>jakarta.annotation</groupId>
                        <artifactId>jakarta.annotation-api</artifactId>
                    </exclusion>
                    <exclusion>
                        <groupId>jakarta.validation</groupId>
                        <artifactId>jakarta.validation-api</artifactId>
                    </exclusion>
                    <exclusion>
                        <groupId>jakarta.ws.rs</groupId>
                        <artifactId>jakarta.ws.rs-api</artifactId>
                    </exclusion>
                    <exclusion>
                        <groupId>jakarta.xml.bind</groupId>
                        <artifactId>jakarta.xml.bind-api</artifactId>
                    </exclusion>
                    <exclusion>
                        <groupId>org.glassfish</groupId>
                        <artifactId>jakarta.el</artifactId>
                    </exclusion>
                    <exclusion>
                        <groupId>org.glassfish.hk2.external</groupId>
                        <artifactId>jakarta.inject</artifactId>
                    </exclusion>
                </exclusions>
            </dependency>

            <dependency>
                <groupId>io.confluent</groupId>
                <artifactId>kafka-schema-serializer</artifactId>
                <version>${dep.confluent.version}</version>
            </dependency>

            <dependency>
                <groupId>io.jsonwebtoken</groupId>
                <artifactId>jjwt-api</artifactId>
                <version>${dep.jsonwebtoken.version}</version>
            </dependency>

            <dependency>
                <groupId>io.jsonwebtoken</groupId>
                <artifactId>jjwt-impl</artifactId>
                <version>${dep.jsonwebtoken.version}</version>
            </dependency>

            <dependency>
                <groupId>io.jsonwebtoken</groupId>
                <artifactId>jjwt-jackson</artifactId>
                <version>${dep.jsonwebtoken.version}</version>
            </dependency>

            <dependency>
                <groupId>io.minio</groupId>
                <artifactId>minio</artifactId>
                <version>${dep.minio.version}</version>
            </dependency>

            <!-- io.confluent:kafka-avro-serializer uses multiple versions of this transitive dependency -->
            <dependency>
                <groupId>io.swagger</groupId>
                <artifactId>swagger-annotations</artifactId>
                <version>1.6.2</version>
            </dependency>

            <!-- io.confluent:kafka-avro-serializer uses multiple versions of this transitive dependency -->
            <dependency>
                <groupId>io.swagger</groupId>
                <artifactId>swagger-core</artifactId>
                <version>1.6.2</version>
            </dependency>

            <dependency>
                <groupId>it.unimi.dsi</groupId>
                <artifactId>fastutil</artifactId>
                <version>8.3.0</version>
            </dependency>

            <dependency>
                <groupId>javax.xml.bind</groupId>
                <artifactId>jaxb-api</artifactId>
                <version>2.3.1</version>
            </dependency>

            <dependency>
                <groupId>junit</groupId>
                <artifactId>junit</artifactId>
                <version>4.13.2</version>
            </dependency>

            <dependency>
                <groupId>mysql</groupId>
                <artifactId>mysql-connector-java</artifactId>
                <version>8.0.29</version>
            </dependency>

            <!-- force newer version to be used for dependencies -->
            <dependency>
                <groupId>net.bytebuddy</groupId>
                <artifactId>byte-buddy</artifactId>
                <version>1.14.1</version>
            </dependency>

            <dependency>
                <!-- org.testcontainers:testcontainer's dependencies pull two different versions of this artifact and this is to negotiate the version -->
                <groupId>net.java.dev.jna</groupId>
                <artifactId>jna</artifactId>
                <version>5.12.1</version>
            </dependency>

            <dependency>
                <groupId>net.sf.opencsv</groupId>
                <artifactId>opencsv</artifactId>
                <version>2.3</version>
            </dependency>

            <dependency>
                <groupId>org.alluxio</groupId>
                <artifactId>alluxio-shaded-client</artifactId>
                <version>2.8.1</version>
                <exclusions>
                    <exclusion>
                        <groupId>org.slf4j</groupId>
                        <artifactId>slf4j-api</artifactId>
                    </exclusion>
                    <exclusion>
                        <groupId>org.slf4j</groupId>
                        <artifactId>slf4j-log4j12</artifactId>
                    </exclusion>
                    <exclusion>
                        <groupId>log4j</groupId>
                        <artifactId>log4j</artifactId>
                    </exclusion>
                    <exclusion>
                        <groupId>commons-logging</groupId>
                        <artifactId>commons-logging</artifactId>
                    </exclusion>
                </exclusions>
            </dependency>

            <dependency>
                <groupId>org.antlr</groupId>
                <artifactId>antlr4-runtime</artifactId>
                <version>${dep.antlr.version}</version>
            </dependency>

            <dependency>
                <groupId>org.apache.arrow</groupId>
                <artifactId>arrow-compression</artifactId>
                <version>${dep.arrow.version}</version>
            </dependency>

            <dependency>
                <groupId>org.apache.arrow</groupId>
                <artifactId>arrow-memory-core</artifactId>
                <version>${dep.arrow.version}</version>
            </dependency>

            <dependency>
                <groupId>org.apache.arrow</groupId>
                <artifactId>arrow-vector</artifactId>
                <version>${dep.arrow.version}</version>
            </dependency>

            <dependency>
                <groupId>org.apache.avro</groupId>
                <artifactId>avro</artifactId>
                <version>1.9.2</version>
            </dependency>

            <dependency>
                <groupId>org.apache.commons</groupId>
                <artifactId>commons-compress</artifactId>
                <version>1.22</version>
            </dependency>

            <dependency>
                <groupId>org.apache.commons</groupId>
                <artifactId>commons-math3</artifactId>
                <version>3.6.1</version>
            </dependency>

            <dependency>
                <groupId>org.apache.iceberg</groupId>
                <artifactId>iceberg-api</artifactId>
                <version>${dep.iceberg.version}</version>
                <exclusions>
                    <exclusion>
                        <groupId>org.slf4j</groupId>
                        <artifactId>slf4j-api</artifactId>
                    </exclusion>
                </exclusions>
            </dependency>

            <dependency>
                <groupId>org.apache.iceberg</groupId>
                <artifactId>iceberg-core</artifactId>
                <version>${dep.iceberg.version}</version>
                <exclusions>
                    <exclusion>
                        <groupId>org.apache.avro</groupId>
                        <artifactId>avro</artifactId>
                    </exclusion>
                    <exclusion>
                        <groupId>org.slf4j</groupId>
                        <artifactId>slf4j-api</artifactId>
                    </exclusion>
                </exclusions>
            </dependency>

            <dependency>
                <groupId>org.apache.iceberg</groupId>
                <artifactId>iceberg-core</artifactId>
                <version>${dep.iceberg.version}</version>
                <classifier>tests</classifier>
                <exclusions>
                    <exclusion>
                        <groupId>org.apache.avro</groupId>
                        <artifactId>avro</artifactId>
                    </exclusion>
                    <exclusion>
                        <groupId>org.slf4j</groupId>
                        <artifactId>slf4j-api</artifactId>
                    </exclusion>
                </exclusions>
            </dependency>

            <dependency>
                <groupId>org.apache.iceberg</groupId>
                <artifactId>iceberg-orc</artifactId>
                <version>${dep.iceberg.version}</version>
                <exclusions>
                    <exclusion>
                        <groupId>org.apache.avro</groupId>
                        <artifactId>avro</artifactId>
                    </exclusion>
                    <exclusion>
                        <groupId>org.slf4j</groupId>
                        <artifactId>slf4j-api</artifactId>
                    </exclusion>
                </exclusions>
            </dependency>

            <dependency>
                <groupId>org.apache.iceberg</groupId>
                <artifactId>iceberg-parquet</artifactId>
                <version>${dep.iceberg.version}</version>
                <exclusions>
                    <exclusion>
                        <groupId>org.apache.parquet</groupId>
                        <artifactId>parquet-avro</artifactId>
                    </exclusion>
                    <exclusion>
                        <groupId>org.slf4j</groupId>
                        <artifactId>slf4j-api</artifactId>
                    </exclusion>
                </exclusions>
            </dependency>

            <dependency>
                <groupId>org.apache.kafka</groupId>
                <artifactId>kafka-clients</artifactId>
                <version>2.4.1</version>
            </dependency>

            <dependency>
                <groupId>org.apache.maven</groupId>
                <artifactId>maven-model</artifactId>
                <version>3.8.4</version>
            </dependency>

            <dependency>
                <groupId>org.apache.thrift</groupId>
                <artifactId>libthrift</artifactId>
                <version>0.17.0</version>
            </dependency>

            <dependency>
                <groupId>org.apache.zookeeper</groupId>
                <artifactId>zookeeper</artifactId>
                <version>3.5.8</version>
                <exclusions>
                    <exclusion>
                        <groupId>log4j</groupId>
                        <artifactId>log4j</artifactId>
                    </exclusion>
                    <exclusion>
                        <groupId>org.slf4j</groupId>
                        <artifactId>slf4j-log4j12</artifactId>
                    </exclusion>
                    <exclusion>
                        <groupId>org.eclipse.jetty</groupId>
                        <artifactId>jetty-server</artifactId>
                    </exclusion>
                    <exclusion>
                        <groupId>org.eclipse.jetty</groupId>
                        <artifactId>jetty-servlet</artifactId>
                    </exclusion>
                    <exclusion>
                        <groupId>commons-cli</groupId>
                        <artifactId>commons-cli</artifactId>
                    </exclusion>
                </exclusions>
            </dependency>

            <dependency>
                <groupId>org.checkerframework</groupId>
                <artifactId>checker-qual</artifactId>
                <version>3.25.0</version>
            </dependency>

            <dependency>
                <groupId>org.codehaus.plexus</groupId>
                <artifactId>plexus-utils</artifactId>
                <version>3.4.1</version>
            </dependency>

            <dependency>
                <groupId>org.flywaydb</groupId>
                <artifactId>flyway-core</artifactId>
                <version>7.15.0</version>
            </dependency>

            <!-- force newer version to be used for dependencies -->
            <dependency>
                <groupId>org.javassist</groupId>
                <artifactId>javassist</artifactId>
                <version>3.29.2-GA</version>
            </dependency>

            <dependency>
                <groupId>org.jdbi</groupId>
                <artifactId>jdbi3-bom</artifactId>
                <type>pom</type>
                <version>3.32.0</version>
                <scope>import</scope>
            </dependency>

            <dependency>
                <groupId>org.jetbrains</groupId>
                <artifactId>annotations</artifactId>
                <version>19.0.0</version>
            </dependency>

            <dependency>
                <groupId>org.jetbrains.kotlin</groupId>
                <artifactId>kotlin-stdlib</artifactId>
                <version>${dep.kotlin.version}</version>
            </dependency>

            <dependency>
                <groupId>org.jetbrains.kotlin</groupId>
                <artifactId>kotlin-stdlib-common</artifactId>
                <version>${dep.kotlin.version}</version>
            </dependency>

            <dependency>
                <groupId>org.locationtech.jts</groupId>
                <artifactId>jts-core</artifactId>
                <version>1.16.1</version>
            </dependency>

            <dependency>
                <groupId>org.locationtech.jts.io</groupId>
                <artifactId>jts-io-common</artifactId>
                <version>1.16.1</version>
                <exclusions>
                    <exclusion>
                        <groupId>junit</groupId>
                        <artifactId>junit</artifactId>
                    </exclusion>
                </exclusions>
            </dependency>

            <dependency>
                <groupId>org.mariadb.jdbc</groupId>
                <artifactId>mariadb-java-client</artifactId>
                <version>3.0.5</version>
            </dependency>

            <dependency>
                <groupId>org.openjdk.jol</groupId>
                <artifactId>jol-core</artifactId>
                <version>0.16</version>
            </dependency>

            <dependency>
                <groupId>org.ow2.asm</groupId>
                <artifactId>asm</artifactId>
                <version>9.3</version>
            </dependency>

            <dependency>
                <groupId>org.pcollections</groupId>
                <artifactId>pcollections</artifactId>
                <version>2.1.2</version>
            </dependency>

            <dependency>
                <groupId>org.postgresql</groupId>
                <artifactId>postgresql</artifactId>
                <version>42.5.0</version>
            </dependency>

            <dependency>
                <groupId>org.roaringbitmap</groupId>
                <artifactId>RoaringBitmap</artifactId>
                <version>0.9.30</version>
            </dependency>

            <dependency>
                <groupId>org.sonatype.aether</groupId>
                <artifactId>aether-api</artifactId>
                <version>1.13.1</version>
            </dependency>

            <dependency>
                <groupId>org.testcontainers</groupId>
                <artifactId>testcontainers</artifactId>
                <version>${dep.testcontainers.version}</version>
                <exclusions>
                    <exclusion>
                        <groupId>org.osgi</groupId>
                        <artifactId>org.osgi.core</artifactId>
                    </exclusion>
                </exclusions>
            </dependency>

            <dependency>
                <groupId>org.testcontainers</groupId>
                <artifactId>testcontainers-bom</artifactId>
                <type>pom</type>
                <version>${dep.testcontainers.version}</version>
                <scope>import</scope>
            </dependency>

            <dependency>
                <groupId>org.xerial.snappy</groupId>
                <artifactId>snappy-java</artifactId>
                <version>1.1.8.4</version>
                <exclusions>
                    <exclusion>
                        <groupId>org.osgi</groupId>
                        <artifactId>org.osgi.core</artifactId>
                    </exclusion>
                </exclusions>
            </dependency>

            <!-- Transitive dependency from jackson-dataformat-yaml. Avoid different versions being used -->
            <dependency>
                <groupId>org.yaml</groupId>
                <artifactId>snakeyaml</artifactId>
                <version>1.33</version>
            </dependency>
        </dependencies>
    </dependencyManagement>

    <build>
        <pluginManagement>
            <plugins>
                <plugin>
                    <groupId>org.antlr</groupId>
                    <artifactId>antlr4-maven-plugin</artifactId>
                    <version>${dep.antlr.version}</version>
                    <executions>
                        <execution>
                            <goals>
                                <goal>antlr4</goal>
                            </goals>
                        </execution>
                    </executions>
                    <configuration>
                        <visitor>true</visitor>
                    </configuration>
                </plugin>

                <plugin>
                    <groupId>org.apache.maven.plugins</groupId>
                    <artifactId>maven-shade-plugin</artifactId>
                    <version>3.2.4</version>
                </plugin>

                <plugin>
                    <groupId>org.skife.maven</groupId>
                    <artifactId>really-executable-jar-maven-plugin</artifactId>
                    <version>1.0.5</version>
                </plugin>

                <plugin>
                    <groupId>org.codehaus.gmaven</groupId>
                    <artifactId>groovy-maven-plugin</artifactId>
                    <version>2.1.1</version>
                </plugin>

                <plugin>
                    <groupId>org.codehaus.mojo</groupId>
                    <artifactId>exec-maven-plugin</artifactId>
                    <version>1.6.0</version>
                </plugin>

                <plugin>
                    <groupId>io.airlift.drift</groupId>
                    <artifactId>drift-maven-plugin</artifactId>
                    <version>${dep.drift.version}</version>
                </plugin>

                <plugin>
                    <groupId>org.gaul</groupId>
                    <artifactId>modernizer-maven-plugin</artifactId>
                    <configuration>
                        <violationsFiles>
                            <violationsFile>${air.main.basedir}/.mvn/modernizer/violations.xml</violationsFile>
                        </violationsFiles>
                        <exclusionPatterns>
                            <exclusionPattern>org/joda/time/.*</exclusionPattern>
                        </exclusionPatterns>
                        <exclusions>
                            <!-- getOnlyElement is more readable than the stream analogue -->
                            <exclusion>com/google/common/collect/Iterables.getOnlyElement:(Ljava/lang/Iterable;)Ljava/lang/Object;</exclusion>
                            <!-- getLast has lower complexity for array based lists than the stream analogue (O(1) vs O(log(N)) -->
                            <exclusion>com/google/common/collect/Iterables.getLast:(Ljava/lang/Iterable;)Ljava/lang/Object;</exclusion>
                            <exclusion>com/google/common/collect/Iterables.getLast:(Ljava/lang/Iterable;Ljava/lang/Object;)Ljava/lang/Object;</exclusion>
                            <!-- TODO: requires getting to common understanding which of those we want to enable -->
                            <exclusion>com/google/common/collect/Iterables.transform:(Ljava/lang/Iterable;Lcom/google/common/base/Function;)Ljava/lang/Iterable;</exclusion>
                            <exclusion>com/google/common/collect/Lists.transform:(Ljava/util/List;Lcom/google/common/base/Function;)Ljava/util/List;</exclusion>
                            <exclusion>com/google/common/collect/Iterables.isEmpty:(Ljava/lang/Iterable;)Z</exclusion>
                            <exclusion>com/google/common/collect/Iterables.concat:(Ljava/lang/Iterable;Ljava/lang/Iterable;)Ljava/lang/Iterable;</exclusion>
                            <exclusion>com/google/common/collect/Iterables.concat:(Ljava/lang/Iterable;Ljava/lang/Iterable;Ljava/lang/Iterable;)Ljava/lang/Iterable;</exclusion>
                            <exclusion>com/google/common/collect/Iterables.concat:(Ljava/lang/Iterable;Ljava/lang/Iterable;Ljava/lang/Iterable;Ljava/lang/Iterable;)Ljava/lang/Iterable;</exclusion>
                            <exclusion>com/google/common/collect/Iterables.concat:(Ljava/lang/Iterable;)Ljava/lang/Iterable;</exclusion>
                            <exclusion>com/google/common/collect/Iterables.all:(Ljava/lang/Iterable;Lcom/google/common/base/Predicate;)Z</exclusion>
                            <exclusion>com/google/common/collect/Iterables.any:(Ljava/lang/Iterable;Lcom/google/common/base/Predicate;)Z</exclusion>
                            <exclusion>com/google/common/collect/Iterables.skip:(Ljava/lang/Iterable;I)Ljava/lang/Iterable;</exclusion>
                            <exclusion>com/google/common/collect/Iterables.limit:(Ljava/lang/Iterable;I)Ljava/lang/Iterable;</exclusion>
                            <exclusion>com/google/common/collect/Iterables.get:(Ljava/lang/Iterable;I)Ljava/lang/Object;</exclusion>
                            <exclusion>com/google/common/collect/Iterables.getFirst:(Ljava/lang/Iterable;Ljava/lang/Object;)Ljava/lang/Object;</exclusion>
                            <exclusion>com/google/common/collect/Iterables.getLast:(Ljava/lang/Iterable;)Ljava/lang/Object;</exclusion>
                            <exclusion>com/google/common/collect/Iterables.cycle:(Ljava/lang/Iterable;)Ljava/lang/Iterable;</exclusion>
                            <exclusion>com/google/common/collect/Iterables.cycle:([Ljava/lang/Object;)Ljava/lang/Iterable;</exclusion>
                            <exclusion>com/google/common/collect/Iterables.getOnlyElement:(Ljava/lang/Iterable;Ljava/lang/Object;)Ljava/lang/Object;</exclusion>
                            <!-- com.google.common.io.BaseEncoding.base64 provides more reach interfaces than java.util.Base64 -->
                            <exclusion>com/google/common/io/BaseEncoding.base64:()Lcom/google/common/io/BaseEncoding;</exclusion>
                        </exclusions>
                    </configuration>
                </plugin>

                <plugin>
                    <groupId>org.apache.maven.plugins</groupId>
                    <artifactId>maven-enforcer-plugin</artifactId>
                    <configuration>
                        <rules>
                            <compound implementation="com.github.ferstl.maven.pomenforcers.CompoundPedanticEnforcer">
                                <enforcers>POM_SECTION_ORDER,MODULE_ORDER,DEPENDENCY_MANAGEMENT_ORDER,DEPENDENCY_ORDER,DEPENDENCY_ELEMENT</enforcers>
                                <pomSectionPriorities>modelVersion,parent,groupId,artifactId,version,name,description,packaging,url,inceptionYear,licenses,scm,properties,modules</pomSectionPriorities>
                                <dependenciesGroupIdPriorities>io.trino,io.airlift</dependenciesGroupIdPriorities>
                                <dependenciesOrderBy>scope,groupId,artifactId</dependenciesOrderBy>
                                <dependenciesScopePriorities>compile,runtime,provided,test</dependenciesScopePriorities>
                                <dependencyManagementOrderBy>groupId,artifactId</dependencyManagementOrderBy>
                                <dependencyManagementGroupIdPriorities>io.trino,io.airlift</dependencyManagementGroupIdPriorities>
                                <dependencyElementOrdering>groupId,artifactId,type,version</dependencyElementOrdering>
                            </compound>
                            <requireUpperBoundDeps>
                                <excludes combine.children="append">
                                    <!-- TODO: fix this in Airlift resolver -->
                                    <exclude>org.codehaus.plexus:plexus-utils</exclude>
                                    <exclude>com.google.guava:guava</exclude>
                                    <exclude>com.fasterxml.jackson.core:jackson-core</exclude>
                                    <exclude>com.google.j2objc:j2objc-annotations</exclude>
                                </excludes>
                            </requireUpperBoundDeps>
                            <bannedDependencies>
                                <excludes combine.children="append">
                                    <!-- We don't use log4j2, additionally versions < 2.15.0 are vulnerable to the RCE Log4Shell (CVE-2021-44228) -->
                                    <exclude>org.apache.logging.log4j:log4j-core</exclude>
                                </excludes>
                            </bannedDependencies>
                        </rules>
                    </configuration>
                    <dependencies>
                        <dependency>
                            <groupId>com.github.ferstl</groupId>
                            <artifactId>pedantic-pom-enforcers</artifactId>
                            <version>2.0.0</version>
                        </dependency>
                    </dependencies>
                </plugin>

                <plugin>
                    <groupId>ca.vanzyl.provisio.maven.plugins</groupId>
                    <artifactId>provisio-maven-plugin</artifactId>
                    <version>1.0.18</version>
                </plugin>

                <plugin>
                    <groupId>pl.project13.maven</groupId>
                    <artifactId>git-commit-id-plugin</artifactId>
                    <configuration>
                        <runOnlyOnce>true</runOnlyOnce>
                        <injectAllReactorProjects>true</injectAllReactorProjects>
                        <offline>true</offline>
                        <!-- A workaround to make build work in a Git worktree, see https://github.com/git-commit-id/git-commit-id-maven-plugin/issues/215 -->
                        <useNativeGit>true</useNativeGit>
                    </configuration>
                </plugin>
                <plugin>
                    <groupId>org.basepom.maven</groupId>
                    <artifactId>duplicate-finder-maven-plugin</artifactId>
                    <configuration>
                        <exceptions combine.children="append">
                            <exception>
                                <conflictingDependencies>
                                    <dependency>
                                        <groupId>com.google.cloud.bigdataoss</groupId>
                                        <artifactId>gcs-connector</artifactId>
                                    </dependency>
                                    <dependency>
                                        <groupId>org.apache.httpcomponents</groupId>
                                        <artifactId>httpclient</artifactId>
                                    </dependency>
                                </conflictingDependencies>
                                <resources>
                                    <resource>mozilla/public-suffix-list.txt</resource>
                                </resources>
                            </exception>
                            <exception>
                                <conflictingDependencies>
                                    <dependency>
                                        <groupId>com.google.api</groupId>
                                        <artifactId>gax</artifactId>
                                    </dependency>
                                    <dependency>
                                        <groupId>com.google.cloud.bigdataoss</groupId>
                                        <artifactId>gcs-connector</artifactId>
                                    </dependency>
                                </conflictingDependencies>
                                <resources>
                                    <resource>dependencies.properties</resource>
                                </resources>
                            </exception>
                        </exceptions>
                    </configuration>
                </plugin>

                <plugin>
                    <groupId>de.qaware.maven</groupId>
                    <artifactId>go-offline-maven-plugin</artifactId>
                    <version>1.2.8</version>
                    <configuration>
                        <dynamicDependencies>
                            <DynamicDependency>
                                <groupId>org.apache.maven.plugins</groupId>
                                <artifactId>maven-javadoc-plugin</artifactId>
                                <version>3.2.0</version>
                                <repositoryType>PLUGIN</repositoryType>
                            </DynamicDependency>
                            <DynamicDependency>
                                <groupId>org.apache.yetus</groupId>
                                <artifactId>audience-annotations</artifactId>
                                <version>0.8.0</version>
                                <repositoryType>PLUGIN</repositoryType>
                            </DynamicDependency>
                            <DynamicDependency>
                                <groupId>io.airlift.drift</groupId>
                                <artifactId>drift-javadoc</artifactId>
                                <version>${dep.drift.version}</version>
                                <repositoryType>PLUGIN</repositoryType>
                            </DynamicDependency>
                            <DynamicDependency>
                                <groupId>com.google.errorprone</groupId>
                                <artifactId>error_prone_core</artifactId>
                                <version>${dep.errorprone.version}</version>
                                <repositoryType>MAIN</repositoryType>
                            </DynamicDependency>
                            <DynamicDependency>
                                <groupId>org.junit.jupiter</groupId>
                                <artifactId>junit-jupiter-engine</artifactId>
                                <version>5.3.2</version> <!-- legacy version which Surefire seems to need for some reason -->
                                <type>pom</type>
                                <repositoryType>MAIN</repositoryType>
                            </DynamicDependency>
                            <DynamicDependency>
                                <groupId>org.junit.jupiter</groupId>
                                <artifactId>junit-jupiter-params</artifactId>
                                <version>5.3.2</version> <!-- legacy version which Surefire seems to need for some reason -->
                                <type>pom</type>
                                <repositoryType>MAIN</repositoryType>
                            </DynamicDependency>
                            <DynamicDependency>
                                <groupId>org.mockito</groupId>
                                <artifactId>mockito-core</artifactId>
                                <version>2.28.2</version> <!-- legacy version which Surefire seems to need for some reason -->
                                <type>pom</type>
                                <repositoryType>MAIN</repositoryType>
                            </DynamicDependency>
                            <DynamicDependency>
                                <groupId>org.powermock</groupId>
                                <artifactId>powermock-reflect</artifactId>
                                <version>2.0.5</version> <!-- legacy version which Surefire seems to need for some reason -->
                                <type>pom</type>
                                <repositoryType>MAIN</repositoryType>
                            </DynamicDependency>
                            <DynamicDependency>
                                <groupId>junit</groupId>
                                <artifactId>junit</artifactId>
                                <version>4.13</version> <!-- legacy version which Surefire seems to need for some reason -->
                                <type>pom</type>
                                <repositoryType>MAIN</repositoryType>
                            </DynamicDependency>
                            <DynamicDependency>
                                <groupId>org.testng</groupId>
                                <artifactId>testng</artifactId>
                                <version>5.10</version> <!-- legacy version which Surefire seems to need for some reason -->
                                <type>pom</type>
                                <repositoryType>MAIN</repositoryType>
                            </DynamicDependency>
                            <DynamicDependency>
                                <groupId>org.assertj</groupId>
                                <artifactId>assertj-core</artifactId>
                                <version>3.9.1</version> <!-- legacy version which Surefire seems to need for some reason -->
                                <type>pom</type>
                                <repositoryType>MAIN</repositoryType>
                            </DynamicDependency>
                            <DynamicDependency>
                                <groupId>org.hamcrest</groupId>
                                <artifactId>hamcrest-library</artifactId>
                                <version>1.3</version> <!-- legacy version which Surefire seems to need for some reason -->
                                <type>pom</type>
                                <repositoryType>MAIN</repositoryType>
                            </DynamicDependency>
                            <DynamicDependency>
                                <groupId>org.easytesting</groupId>
                                <artifactId>fest-assert</artifactId>
                                <version>1.4</version> <!-- legacy version which Surefire seems to need for some reason -->
                                <type>pom</type>
                                <repositoryType>MAIN</repositoryType>
                            </DynamicDependency>
                            <DynamicDependency>
                                <groupId>org.apache.maven.surefire</groupId>
                                <artifactId>surefire-testng</artifactId>
                                <version>2.22.2</version> <!-- legacy version which Surefire seems to need for some reason -->
                                <type>jar</type>
                                <repositoryType>MAIN</repositoryType>
                            </DynamicDependency>
                        </dynamicDependencies>
                    </configuration>
                </plugin>
            </plugins>
        </pluginManagement>

        <plugins>
            <plugin>
                <groupId>io.trino</groupId>
                <artifactId>trino-maven-plugin</artifactId>
                <version>12</version>
                <extensions>true</extensions>
            </plugin>

            <plugin>
                <groupId>ca.vanzyl.provisio.maven.plugins</groupId>
                <artifactId>provisio-maven-plugin</artifactId>
                <extensions>true</extensions>
            </plugin>

            <plugin>
                <groupId>org.apache.maven.plugins</groupId>
                <artifactId>maven-compiler-plugin</artifactId>
                <configuration combine.children="append">
                    <fork>false</fork>
                </configuration>
            </plugin>

            <plugin>
                <groupId>org.apache.maven.plugins</groupId>
                <artifactId>maven-surefire-plugin</artifactId>
                <configuration>
                    <includes>
                        <!-- Tests classes should start with "Test", but we do also want to include tests incorrectly named, with "Test" at the end -->
                        <include>**/Test*.java</include>
                        <include>**/*Test.java</include>
                        <include>**/Benchmark*.java</include>
                    </includes>
                    <excludes>
                        <exclude>**/*jmhTest*.java</exclude>
                        <exclude>**/*jmhType*.java</exclude>
                    </excludes>
                </configuration>
            </plugin>
        </plugins>
    </build>

    <profiles>
        <profile>
            <id>errorprone-compiler</id>
            <build>
                <plugins>
                    <plugin>
                        <groupId>org.apache.maven.plugins</groupId>
                        <artifactId>maven-compiler-plugin</artifactId>
                        <!--suppress MavenModelInspection -->
                        <configuration combine.children="merge">
                            <!-- forking not required due to JVM flags in .mvn/jvm.config -->
                            <!-- see https://errorprone.info/docs/installation#maven -->
                            <compilerArgs>
                                <arg>-XDcompilePolicy=simple</arg>
                                <arg>
                                    -Xplugin:ErrorProne \
                                    -Xep:BadInstanceof:ERROR \
                                    -Xep:BoxedPrimitiveConstructor:ERROR \
                                    -Xep:ClassCanBeStatic:ERROR \
                                    -Xep:CompareToZero:ERROR \
                                    -Xep:DefaultCharset:ERROR \
                                    -Xep:DistinctVarargsChecker:ERROR \
                                    -Xep:EmptyBlockTag:ERROR \
                                    -Xep:EqualsGetClass:OFF <!-- we would rather want the opposite check --> \
                                    -Xep:EqualsIncompatibleType:ERROR \
                                    -Xep:FallThrough:ERROR \
                                    -Xep:GuardedBy:OFF <!-- needs some careful inspection --> \
                                    -Xep:HidingField:ERROR \
                                    -Xep:ImmutableEnumChecker:OFF <!-- flags enums with List fields even if initialized with ImmutableList, and other false positives --> \
                                    -Xep:ImmutableSetForContains:ERROR \
                                    -Xep:InconsistentCapitalization:ERROR <!-- fields/variables should not differ only in case --> \
                                    -Xep:InconsistentHashCode:ERROR \
                                    -Xep:InjectOnConstructorOfAbstractClass:ERROR \
                                    -Xep:MissingCasesInEnumSwitch:ERROR \
                                    -Xep:MissingOverride:ERROR \
                                    -Xep:MutablePublicArray:ERROR \
                                    -Xep:NullOptional:ERROR \
                                    -Xep:ObjectToString:ERROR \
                                    -Xep:OptionalNotPresent:ERROR \
                                    -Xep:Overrides:ERROR \
                                    -Xep:PreferredInterfaceType:OFF <!-- flags List fields even if initialized with ImmutableList --> \
                                    -Xep:PrimitiveArrayPassedToVarargsMethod:ERROR \
                                    -Xep:StreamResourceLeak:ERROR \
                                    -Xep:UnnecessaryLambda:OFF <!-- we deliberately use it in a couple of places --> \
                                    -Xep:UnnecessaryMethodReference:ERROR \
                                    -Xep:UnnecessaryOptionalGet:ERROR \
                                    -Xep:UnusedVariable:ERROR \
                                    -Xep:UseEnumSwitch:ERROR \
                                    -XepExcludedPaths:.*/target/generated-(|test-)sources/.*
                                </arg>
                            </compilerArgs>
                            <annotationProcessorPaths>
                                <path>
                                    <groupId>com.google.errorprone</groupId>
                                    <artifactId>error_prone_core</artifactId>
                                    <version>${dep.errorprone.version}</version>
                                </path>
                            </annotationProcessorPaths>
                        </configuration>
                    </plugin>
                </plugins>
            </build>
        </profile>
        <profile>
            <!-- Allow to run goals with an empty local Maven repository -->
            <id>disable-check-spi-dependencies</id>
            <build>
                <plugins>
                    <plugin>
                        <groupId>io.trino</groupId>
                        <artifactId>trino-maven-plugin</artifactId>
                        <executions>
                            <execution>
                                <id>default-check-spi-dependencies</id>
                                <phase>none</phase>
                            </execution>
                        </executions>
                    </plugin>
                </plugins>
            </build>
        </profile>
        <profile>
            <id>gib</id>
            <properties>
                <!-- the *local* master, not refs/remotes/... -->
                <gib.referenceBranch>master</gib.referenceBranch>
            </properties>
            <build>
                <plugins>
                    <plugin>
                        <groupId>io.github.gitflow-incremental-builder</groupId>
                        <artifactId>gitflow-incremental-builder</artifactId>
                        <version>4.1.1</version>
                        <extensions>true</extensions>
                        <configuration>
                            <disableIfBranchMatches>master</disableIfBranchMatches>
                            <compareToMergeBase>true</compareToMergeBase>
                            <uncommitted>true</uncommitted>
                            <untracked>true</untracked>
                            <buildDownstream>true</buildDownstream>
                            <buildUpstream>true</buildUpstream>
                            <buildUpstreamMode>impacted</buildUpstreamMode>
                            <!-- Skip tests and checks for upstream modules since they have not been modified but are still required to be built -->
                            <skipTestsForUpstreamModules>true</skipTestsForUpstreamModules>
                            <argsForUpstreamModules>-Dmaven.source.skip=true -Dair.check.skip-all</argsForUpstreamModules>
                            <!-- Any modules selected with -pl will be built fully (with tests etc.) if the selected module itself is changed
                            or one of its (non-selected) upstream modules -->
                            <disableSelectedProjectsHandling>true</disableSelectedProjectsHandling>
                            <failOnMissingGitDir>true</failOnMissingGitDir>
                            <failOnError>true</failOnError>
                        </configuration>
                    </plugin>
                </plugins>
            </build>
        </profile>
    </profiles>
</project><|MERGE_RESOLUTION|>--- conflicted
+++ resolved
@@ -54,12 +54,7 @@
         <dep.packaging.version>${dep.airlift.version}</dep.packaging.version>
         <dep.aws-sdk.version>1.12.261</dep.aws-sdk.version>
         <dep.okhttp.version>3.14.9</dep.okhttp.version>
-<<<<<<< HEAD
-        <dep.joda.version>2.12.2</dep.joda.version>
         <dep.jsonwebtoken.version>0.11.5</dep.jsonwebtoken.version>
-=======
-        <dep.jsonwebtoken.version>0.11.2</dep.jsonwebtoken.version>
->>>>>>> b6640e96
         <dep.oracle.version>19.3.0.0</dep.oracle.version>
         <dep.drift.version>1.14</dep.drift.version>
         <dep.tempto.version>191</dep.tempto.version>
