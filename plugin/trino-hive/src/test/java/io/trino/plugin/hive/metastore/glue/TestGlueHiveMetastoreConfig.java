--- conflicted
+++ resolved
@@ -43,12 +43,9 @@
                 .setPartitionSegments(5)
                 .setGetPartitionThreads(20)
                 .setAssumeCanonicalPartitionKeys(false)
-<<<<<<< HEAD
                 .setSessionIdentifier(false));
-=======
                 .setReadStatisticsThreads(1)
                 .setWriteStatisticsThreads(1));
->>>>>>> fb8aa6e1
     }
 
     @Test
@@ -70,12 +67,9 @@
                 .put("hive.metastore.glue.partitions-segments", "10")
                 .put("hive.metastore.glue.get-partition-threads", "42")
                 .put("hive.metastore.glue.assume-canonical-partition-keys", "true")
-<<<<<<< HEAD
                 .put("hive.metastore.glue.enable-session-identifier","true")
-=======
                 .put("hive.metastore.glue.read-statistics-threads", "42")
                 .put("hive.metastore.glue.write-statistics-threads", "43")
->>>>>>> fb8aa6e1
                 .build();
 
         GlueHiveMetastoreConfig expected = new GlueHiveMetastoreConfig()
@@ -94,12 +88,9 @@
                 .setPartitionSegments(10)
                 .setGetPartitionThreads(42)
                 .setAssumeCanonicalPartitionKeys(true)
-<<<<<<< HEAD
                 .setSessionIdentifier(true);
-=======
                 .setReadStatisticsThreads(42)
                 .setWriteStatisticsThreads(43);
->>>>>>> fb8aa6e1
 
         assertFullMapping(properties, expected);
     }
