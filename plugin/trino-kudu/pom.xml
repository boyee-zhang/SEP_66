--- conflicted
+++ resolved
@@ -29,18 +29,8 @@
         </dependency>
 
         <dependency>
-<<<<<<< HEAD
             <groupId>com.google.guava</groupId>
             <artifactId>guava</artifactId>
-=======
-            <groupId>io.airlift</groupId>
-            <artifactId>concurrent</artifactId>
-        </dependency>
-
-        <dependency>
-            <groupId>io.airlift</groupId>
-            <artifactId>configuration</artifactId>
->>>>>>> d7eceff7
         </dependency>
 
         <dependency>
@@ -51,6 +41,11 @@
         <dependency>
             <groupId>io.airlift</groupId>
             <artifactId>bootstrap</artifactId>
+        </dependency>
+
+        <dependency>
+            <groupId>io.airlift</groupId>
+            <artifactId>concurrent</artifactId>
         </dependency>
 
         <dependency>
