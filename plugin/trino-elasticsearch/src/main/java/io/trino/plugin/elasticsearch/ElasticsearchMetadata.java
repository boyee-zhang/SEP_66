/*
 * Licensed under the Apache License, Version 2.0 (the "License");
 * you may not use this file except in compliance with the License.
 * You may obtain a copy of the License at
 *
 *     http://www.apache.org/licenses/LICENSE-2.0
 *
 * Unless required by applicable law or agreed to in writing, software
 * distributed under the License is distributed on an "AS IS" BASIS,
 * WITHOUT WARRANTIES OR CONDITIONS OF ANY KIND, either express or implied.
 * See the License for the specific language governing permissions and
 * limitations under the License.
 */
package io.trino.plugin.elasticsearch;

import com.google.common.collect.ImmutableList;
import com.google.common.collect.ImmutableMap;
import com.google.common.collect.ImmutableSet;
import io.airlift.slice.Slice;
import io.trino.plugin.base.expression.ConnectorExpressions;
import io.trino.plugin.elasticsearch.aggregation.MetricAggregation;
import io.trino.plugin.elasticsearch.aggregation.TermAggregation;
import io.trino.plugin.elasticsearch.client.ElasticsearchClient;
import io.trino.plugin.elasticsearch.client.IndexMetadata;
import io.trino.plugin.elasticsearch.client.IndexMetadata.DateTimeType;
import io.trino.plugin.elasticsearch.client.IndexMetadata.ObjectType;
import io.trino.plugin.elasticsearch.client.IndexMetadata.PrimitiveType;
import io.trino.plugin.elasticsearch.client.IndexMetadata.ScaledFloatType;
import io.trino.plugin.elasticsearch.decoders.ArrayDecoder;
import io.trino.plugin.elasticsearch.decoders.BigintDecoder;
import io.trino.plugin.elasticsearch.decoders.BooleanDecoder;
import io.trino.plugin.elasticsearch.decoders.DoubleDecoder;
import io.trino.plugin.elasticsearch.decoders.IntegerDecoder;
import io.trino.plugin.elasticsearch.decoders.IpAddressDecoder;
import io.trino.plugin.elasticsearch.decoders.RawJsonDecoder;
import io.trino.plugin.elasticsearch.decoders.RealDecoder;
import io.trino.plugin.elasticsearch.decoders.RowDecoder;
import io.trino.plugin.elasticsearch.decoders.SmallintDecoder;
import io.trino.plugin.elasticsearch.decoders.TimestampDecoder;
import io.trino.plugin.elasticsearch.decoders.TinyintDecoder;
import io.trino.plugin.elasticsearch.decoders.VarbinaryDecoder;
import io.trino.plugin.elasticsearch.decoders.VarcharDecoder;
import io.trino.plugin.elasticsearch.expression.TopN;
import io.trino.plugin.elasticsearch.ptf.RawQuery.RawQueryFunctionHandle;
import io.trino.spi.TrinoException;
import io.trino.spi.connector.AggregateFunction;
import io.trino.spi.connector.AggregationApplicationResult;
import io.trino.spi.connector.Assignment;
import io.trino.spi.connector.ColumnHandle;
import io.trino.spi.connector.ColumnMetadata;
import io.trino.spi.connector.ColumnSchema;
import io.trino.spi.connector.ConnectorMetadata;
import io.trino.spi.connector.ConnectorSession;
import io.trino.spi.connector.ConnectorTableHandle;
import io.trino.spi.connector.ConnectorTableMetadata;
import io.trino.spi.connector.ConnectorTableProperties;
import io.trino.spi.connector.ConnectorTableSchema;
import io.trino.spi.connector.Constraint;
import io.trino.spi.connector.ConstraintApplicationResult;
import io.trino.spi.connector.LimitApplicationResult;
import io.trino.spi.connector.SchemaTableName;
import io.trino.spi.connector.SchemaTablePrefix;
import io.trino.spi.connector.SortItem;
import io.trino.spi.connector.TableFunctionApplicationResult;
import io.trino.spi.connector.TopNApplicationResult;
import io.trino.spi.expression.Call;
import io.trino.spi.expression.ConnectorExpression;
import io.trino.spi.expression.Constant;
import io.trino.spi.expression.Variable;
import io.trino.spi.predicate.Domain;
import io.trino.spi.predicate.TupleDomain;
import io.trino.spi.ptf.ConnectorTableFunctionHandle;
import io.trino.spi.type.ArrayType;
import io.trino.spi.type.RowType;
import io.trino.spi.type.StandardTypes;
import io.trino.spi.type.Type;
import io.trino.spi.type.TypeManager;
import io.trino.spi.type.TypeSignature;

import javax.inject.Inject;

import java.util.ArrayList;
import java.util.HashMap;
import java.util.List;
import java.util.Map;
import java.util.Optional;
import java.util.Set;
import java.util.stream.Collectors;
import java.util.stream.IntStream;

import static com.google.common.base.Preconditions.checkArgument;
import static com.google.common.base.Verify.verify;
import static com.google.common.base.Verify.verifyNotNull;
import static com.google.common.collect.ImmutableList.toImmutableList;
import static com.google.common.collect.ImmutableMap.toImmutableMap;
import static com.google.common.collect.ImmutableSet.toImmutableSet;
import static io.airlift.slice.SliceUtf8.getCodePointAt;
import static io.trino.plugin.elasticsearch.ElasticsearchTableHandle.Type.AGGREGATION;
import static io.trino.plugin.elasticsearch.ElasticsearchTableHandle.Type.QUERY;
import static io.trino.plugin.elasticsearch.ElasticsearchTableHandle.Type.SCAN;
import static io.trino.spi.StandardErrorCode.INVALID_FUNCTION_ARGUMENT;
import static io.trino.spi.expression.StandardFunctions.LIKE_FUNCTION_NAME;
import static io.trino.spi.type.BigintType.BIGINT;
import static io.trino.spi.type.BooleanType.BOOLEAN;
import static io.trino.spi.type.DoubleType.DOUBLE;
import static io.trino.spi.type.IntegerType.INTEGER;
import static io.trino.spi.type.RealType.REAL;
import static io.trino.spi.type.SmallintType.SMALLINT;
import static io.trino.spi.type.TimestampType.TIMESTAMP_MILLIS;
import static io.trino.spi.type.TinyintType.TINYINT;
import static io.trino.spi.type.VarbinaryType.VARBINARY;
import static io.trino.spi.type.VarcharType.VARCHAR;
import static java.lang.String.format;
<<<<<<< HEAD
import static java.nio.charset.StandardCharsets.UTF_8;
=======
import static java.util.Collections.emptyIterator;
>>>>>>> 62456c79
import static java.util.Locale.ENGLISH;
import static java.util.Objects.requireNonNull;

public class ElasticsearchMetadata
        implements ConnectorMetadata
{
<<<<<<< HEAD
    private static final ObjectMapper JSON_PARSER = new ObjectMapperProvider().get();
    private static final String SYNTHETIC_COLUMN_NAME_PREFIX = "_efgnrtd_";

    private static final String PASSTHROUGH_QUERY_SUFFIX = "$query";
=======
>>>>>>> 62456c79
    private static final String PASSTHROUGH_QUERY_RESULT_COLUMN_NAME = "result";
    private static final ColumnMetadata PASSTHROUGH_QUERY_RESULT_COLUMN_METADATA = ColumnMetadata.builder()
            .setName(PASSTHROUGH_QUERY_RESULT_COLUMN_NAME)
            .setType(VARCHAR)
            .setNullable(true)
            .setHidden(false)
            .build();

    private static final Map<String, ColumnHandle> PASSTHROUGH_QUERY_COLUMNS = ImmutableMap.of(
            PASSTHROUGH_QUERY_RESULT_COLUMN_NAME,
            new ElasticsearchColumnHandle(
                    PASSTHROUGH_QUERY_RESULT_COLUMN_NAME,
                    VARCHAR,
                    new VarcharDecoder.Descriptor(PASSTHROUGH_QUERY_RESULT_COLUMN_NAME),
                    false));

    // See https://www.elastic.co/guide/en/elasticsearch/reference/current/regexp-syntax.html
    private static final Set<Integer> REGEXP_RESERVED_CHARACTERS = IntStream.of('.', '?', '+', '*', '|', '{', '}', '[', ']', '(', ')', '"', '#', '@', '&', '<', '>', '~')
            .boxed()
            .collect(toImmutableSet());

    private final Type ipAddressType;
    private final ElasticsearchClient client;
    private final String schemaName;

    @Inject
    public ElasticsearchMetadata(TypeManager typeManager, ElasticsearchClient client, ElasticsearchConfig config)
    {
        this.ipAddressType = typeManager.getType(new TypeSignature(StandardTypes.IPADDRESS));
        this.client = requireNonNull(client, "client is null");
        this.schemaName = config.getDefaultSchema();
    }

    @Override
    public List<String> listSchemaNames(ConnectorSession session)
    {
        return ImmutableList.of(schemaName);
    }

    @Override
    public ElasticsearchTableHandle getTableHandle(ConnectorSession session, SchemaTableName tableName)
    {
        requireNonNull(tableName, "tableName is null");

        if (tableName.getSchemaName().equals(schemaName)) {
            String[] parts = tableName.getTableName().split(":", 2);
            String table = parts[0];
            Optional<String> query = Optional.empty();
            if (parts.length == 2) {
                query = Optional.of(parts[1]);
            }

            if (client.indexExists(table) && !client.getIndexMetadata(table).getSchema().getFields().isEmpty()) {
                return new ElasticsearchTableHandle(SCAN, schemaName, table, query);
            }
        }

        return null;
    }

    @Override
    public ConnectorTableMetadata getTableMetadata(ConnectorSession session, ConnectorTableHandle table)
    {
        ElasticsearchTableHandle handle = (ElasticsearchTableHandle) table;

        if (isPassthroughQuery(handle)) {
            return new ConnectorTableMetadata(
                    new SchemaTableName(handle.getSchema(), handle.getIndex()),
                    ImmutableList.of(PASSTHROUGH_QUERY_RESULT_COLUMN_METADATA));
        }
        return getTableMetadata(handle.getSchema(), handle.getIndex());
    }

    private ConnectorTableMetadata getTableMetadata(String schemaName, String tableName)
    {
        InternalTableMetadata internalTableMetadata = makeInternalTableMetadata(schemaName, tableName);
        return new ConnectorTableMetadata(new SchemaTableName(schemaName, tableName), internalTableMetadata.getColumnMetadata());
    }

    private InternalTableMetadata makeInternalTableMetadata(ConnectorTableHandle table)
    {
        ElasticsearchTableHandle handle = (ElasticsearchTableHandle) table;
        return makeInternalTableMetadata(handle.getSchema(), handle.getIndex());
    }

    private InternalTableMetadata makeInternalTableMetadata(String schema, String tableName)
    {
        IndexMetadata metadata = client.getIndexMetadata(tableName);
        List<IndexMetadata.Field> fields = getColumnFields(metadata);
        return new InternalTableMetadata(new SchemaTableName(schema, tableName), makeColumnMetadata(fields), makeColumnHandles(fields));
    }

    private List<IndexMetadata.Field> getColumnFields(IndexMetadata metadata)
    {
        Map<String, Long> counts = metadata.getSchema()
                .getFields().stream()
                .collect(Collectors.groupingBy(f -> f.getName().toLowerCase(ENGLISH), Collectors.counting()));

        return metadata.getSchema().getFields().stream()
                .filter(field -> toTrino(field) != null && counts.get(field.getName().toLowerCase(ENGLISH)) <= 1)
                .collect(toImmutableList());
    }

    private List<ColumnMetadata> makeColumnMetadata(List<IndexMetadata.Field> fields)
    {
        ImmutableList.Builder<ColumnMetadata> result = ImmutableList.builder();

        for (BuiltinColumns builtinColumn : BuiltinColumns.values()) {
            result.add(builtinColumn.getMetadata());
        }

        for (IndexMetadata.Field field : fields) {
            result.add(ColumnMetadata.builder()
                    .setName(field.getName())
                    .setType(toTrino(field).getType())
                    .build());
        }
        return result.build();
    }

    private Map<String, ColumnHandle> makeColumnHandles(List<IndexMetadata.Field> fields)
    {
        ImmutableMap.Builder<String, ColumnHandle> result = ImmutableMap.builder();

        for (BuiltinColumns builtinColumn : BuiltinColumns.values()) {
            result.put(builtinColumn.getName(), builtinColumn.getColumnHandle());
        }

        for (IndexMetadata.Field field : fields) {
            TypeAndDecoder converted = toTrino(field);
            result.put(field.getName(), new ElasticsearchColumnHandle(
                    field.getName(),
                    converted.getType(),
                    converted.getDecoderDescriptor(),
                    supportsPredicates(field.getType())));
        }

        return result.buildOrThrow();
    }

    private static boolean supportsPredicates(IndexMetadata.Type type)
    {
        if (type instanceof DateTimeType) {
            return true;
        }

        if (type instanceof PrimitiveType) {
            switch (((PrimitiveType) type).getName().toLowerCase(ENGLISH)) {
                case "boolean":
                case "byte":
                case "short":
                case "integer":
                case "long":
                case "double":
                case "float":
                case "keyword":
                    return true;
            }
        }

        return false;
    }

    private TypeAndDecoder toTrino(IndexMetadata.Field field)
    {
        return toTrino("", field);
    }

    private TypeAndDecoder toTrino(String prefix, IndexMetadata.Field field)
    {
        String path = appendPath(prefix, field.getName());

        checkArgument(!field.asRawJson() || !field.isArray(), format("A column, (%s) cannot be declared as a Trino array and also be rendered as json.", path));

        if (field.asRawJson()) {
            return new TypeAndDecoder(VARCHAR, new RawJsonDecoder.Descriptor(path));
        }

        if (field.isArray()) {
            TypeAndDecoder element = toTrino(path, elementField(field));
            return new TypeAndDecoder(new ArrayType(element.getType()), new ArrayDecoder.Descriptor(element.getDecoderDescriptor()));
        }

        IndexMetadata.Type type = field.getType();
        if (type instanceof PrimitiveType primitiveType) {
            switch (primitiveType.getName()) {
                case "float":
                    return new TypeAndDecoder(REAL, new RealDecoder.Descriptor(path));
                case "double":
                    return new TypeAndDecoder(DOUBLE, new DoubleDecoder.Descriptor(path));
                case "byte":
                    return new TypeAndDecoder(TINYINT, new TinyintDecoder.Descriptor(path));
                case "short":
                    return new TypeAndDecoder(SMALLINT, new SmallintDecoder.Descriptor(path));
                case "integer":
                    return new TypeAndDecoder(INTEGER, new IntegerDecoder.Descriptor(path));
                case "long":
                    return new TypeAndDecoder(BIGINT, new BigintDecoder.Descriptor(path));
                case "text":
                case "keyword":
                    return new TypeAndDecoder(VARCHAR, new VarcharDecoder.Descriptor(path));
                case "ip":
                    return new TypeAndDecoder(ipAddressType, new IpAddressDecoder.Descriptor(path, ipAddressType));
                case "boolean":
                    return new TypeAndDecoder(BOOLEAN, new BooleanDecoder.Descriptor(path));
                case "binary":
                    return new TypeAndDecoder(VARBINARY, new VarbinaryDecoder.Descriptor(path));
            }
        }
        else if (type instanceof ScaledFloatType) {
            return new TypeAndDecoder(DOUBLE, new DoubleDecoder.Descriptor(path));
        }
        else if (type instanceof DateTimeType dateTimeType) {
            if (dateTimeType.getFormats().isEmpty()) {
                return new TypeAndDecoder(TIMESTAMP_MILLIS, new TimestampDecoder.Descriptor(path));
            }
            // otherwise, skip -- we don't support custom formats, yet
        }
        else if (type instanceof ObjectType objectType) {
            ImmutableList.Builder<RowType.Field> rowFieldsBuilder = ImmutableList.builder();
            ImmutableList.Builder<RowDecoder.NameAndDescriptor> decoderFields = ImmutableList.builder();
            for (IndexMetadata.Field rowField : objectType.getFields()) {
                String name = rowField.getName();
                TypeAndDecoder child = toTrino(path, rowField);

                if (child != null) {
                    decoderFields.add(new RowDecoder.NameAndDescriptor(name, child.getDecoderDescriptor()));
                    rowFieldsBuilder.add(RowType.field(name, child.getType()));
                }
            }

            List<RowType.Field> rowFields = rowFieldsBuilder.build();
            if (!rowFields.isEmpty()) {
                return new TypeAndDecoder(RowType.from(rowFields), new RowDecoder.Descriptor(path, decoderFields.build()));
            }

            // otherwise, skip -- row types must have at least 1 field
        }

        return null;
    }

    private static String appendPath(String base, String element)
    {
        if (base.isEmpty()) {
            return element;
        }

        return base + "." + element;
    }

    public static IndexMetadata.Field elementField(IndexMetadata.Field field)
    {
        checkArgument(field.isArray(), "Cannot get element field from a non-array field");
        return new IndexMetadata.Field(field.asRawJson(), false, field.getName(), field.getType());
    }

    @Override
    public List<SchemaTableName> listTables(ConnectorSession session, Optional<String> schemaName)
    {
        if (schemaName.isPresent() && !schemaName.get().equals(this.schemaName)) {
            return ImmutableList.of();
        }

        ImmutableList.Builder<SchemaTableName> result = ImmutableList.builder();
        Set<String> indexes = ImmutableSet.copyOf(client.getIndexes());

        indexes.stream()
                .map(index -> new SchemaTableName(this.schemaName, index))
                .forEach(result::add);

        client.getAliases().entrySet().stream()
                .filter(entry -> indexes.contains(entry.getKey()))
                .flatMap(entry -> entry.getValue().stream()
                        .map(alias -> new SchemaTableName(this.schemaName, alias)))
                .distinct()
                .forEach(result::add);

        return result.build();
    }

    @Override
    public Map<String, ColumnHandle> getColumnHandles(ConnectorSession session, ConnectorTableHandle tableHandle)
    {
        ElasticsearchTableHandle table = (ElasticsearchTableHandle) tableHandle;

        if (isPassthroughQuery(table)) {
            return PASSTHROUGH_QUERY_COLUMNS;
        }

        InternalTableMetadata tableMetadata = makeInternalTableMetadata(tableHandle);
        return tableMetadata.getColumnHandles();
    }

    @Override
    public ColumnMetadata getColumnMetadata(ConnectorSession session, ConnectorTableHandle tableHandle, ColumnHandle columnHandle)
    {
        ElasticsearchTableHandle table = (ElasticsearchTableHandle) tableHandle;
        ElasticsearchColumnHandle column = (ElasticsearchColumnHandle) columnHandle;

        if (isPassthroughQuery(table)) {
            if (column.getName().equals(PASSTHROUGH_QUERY_RESULT_COLUMN_METADATA.getName())) {
                return PASSTHROUGH_QUERY_RESULT_COLUMN_METADATA;
            }

            throw new IllegalArgumentException(format("Unexpected column for table '%s$query': %s", table.getIndex(), column.getName()));
        }

        return BuiltinColumns.of(column.getName())
                .map(BuiltinColumns::getMetadata)
                .orElse(ColumnMetadata.builder()
                        .setName(column.getName())
                        .setType(column.getType())
                        .build());
    }

    @Override
    public Map<SchemaTableName, List<ColumnMetadata>> listTableColumns(ConnectorSession session, SchemaTablePrefix prefix)
    {
        if (prefix.getSchema().isPresent() && !prefix.getSchema().get().equals(schemaName)) {
            return ImmutableMap.of();
        }

        if (prefix.getSchema().isPresent() && prefix.getTable().isPresent()) {
            ConnectorTableMetadata metadata = getTableMetadata(prefix.getSchema().get(), prefix.getTable().get());
            return ImmutableMap.of(metadata.getTable(), metadata.getColumns());
        }

        return listTables(session, prefix.getSchema()).stream()
                .map(name -> getTableMetadata(name.getSchemaName(), name.getTableName()))
                .collect(toImmutableMap(ConnectorTableMetadata::getTable, ConnectorTableMetadata::getColumns));
    }

    @Override
    public ConnectorTableProperties getTableProperties(ConnectorSession session, ConnectorTableHandle table)
    {
        ElasticsearchTableHandle handle = (ElasticsearchTableHandle) table;

        return new ConnectorTableProperties(
                handle.getConstraint(),
                Optional.empty(),
                Optional.empty(),
                Optional.empty(),
                ImmutableList.of());
    }

    @Override
    public Optional<LimitApplicationResult<ConnectorTableHandle>> applyLimit(ConnectorSession session, ConnectorTableHandle table, long limit)
    {
        ElasticsearchTableHandle handle = (ElasticsearchTableHandle) table;

        if (isPassthroughQuery(handle)) {
            // limit pushdown currently not supported passthrough query
            return Optional.empty();
        }

        if (handle.getTopN().isPresent() && handle.getTopN().get().getLimit() <= limit) {
            return Optional.empty();
        }

        TopN topN = TopN.fromLimit(limit);

        handle = new ElasticsearchTableHandle(
                handle.getType(),
                handle.getSchema(),
                handle.getIndex(),
                handle.getConstraint(),
                handle.getRegexes(),
                handle.getQuery(),
                handle.getTermAggregations(),
                handle.getMetricAggregations(),
                Optional.of(topN));

        return Optional.of(new LimitApplicationResult<>(handle, false, false));
    }

    @Override
    public Optional<ConstraintApplicationResult<ConnectorTableHandle>> applyFilter(ConnectorSession session, ConnectorTableHandle table, Constraint constraint)
    {
        ElasticsearchTableHandle handle = (ElasticsearchTableHandle) table;

        if (isPassthroughQuery(handle)) {
            // filter pushdown currently not supported for passthrough query
            return Optional.empty();
        }

        Map<ColumnHandle, Domain> supported = new HashMap<>();
        Map<ColumnHandle, Domain> unsupported = new HashMap<>();
        Map<ColumnHandle, Domain> domains = constraint.getSummary().getDomains().orElseThrow(() -> new IllegalArgumentException("constraint summary is NONE"));
        for (Map.Entry<ColumnHandle, Domain> entry : domains.entrySet()) {
            ElasticsearchColumnHandle column = (ElasticsearchColumnHandle) entry.getKey();

            if (column.isSupportsPredicates()) {
                supported.put(column, entry.getValue());
            }
            else {
                unsupported.put(column, entry.getValue());
            }
        }

        TupleDomain<ColumnHandle> oldDomain = handle.getConstraint();
        TupleDomain<ColumnHandle> newDomain = oldDomain.intersect(TupleDomain.withColumnDomains(supported));

        ConnectorExpression oldExpression = constraint.getExpression();
        Map<String, String> newRegexes = new HashMap<>(handle.getRegexes());
        List<ConnectorExpression> expressions = ConnectorExpressions.extractConjuncts(constraint.getExpression());
        List<ConnectorExpression> notHandledExpressions = new ArrayList<>();
        for (ConnectorExpression expression : expressions) {
            if (expression instanceof Call call) {
                if (isSupportedLikeCall(call)) {
                    List<ConnectorExpression> arguments = call.getArguments();
                    String variableName = ((Variable) arguments.get(0)).getName();
                    ElasticsearchColumnHandle column = (ElasticsearchColumnHandle) constraint.getAssignments().get(variableName);
                    verifyNotNull(column, "No assignment for %s", variableName);
                    String columnName = column.getName();
                    Object pattern = ((Constant) arguments.get(1)).getValue();
                    Optional<Slice> escape = Optional.empty();
                    if (arguments.size() == 3) {
                        escape = Optional.of((Slice) (((Constant) arguments.get(2)).getValue()));
                    }

                    if (!newRegexes.containsKey(columnName) && pattern instanceof Slice) {
                        IndexMetadata metadata = client.getIndexMetadata(handle.getIndex());
                        if (metadata.getSchema()
                                .getFields().stream()
                                .anyMatch(field -> columnName.equals(field.getName()) && field.getType() instanceof PrimitiveType && "keyword".equals(((PrimitiveType) field.getType()).getName()))) {
                            newRegexes.put(columnName, likeToRegexp(((Slice) pattern), escape));
                            continue;
                        }
                    }
                }
            }
            notHandledExpressions.add(expression);
        }

        ConnectorExpression newExpression = ConnectorExpressions.and(notHandledExpressions);
        if (oldDomain.equals(newDomain) && oldExpression.equals(newExpression)) {
            return Optional.empty();
        }

        handle = new ElasticsearchTableHandle(
                handle.getType(),
                handle.getSchema(),
                handle.getIndex(),
                newDomain,
                newRegexes,
                handle.getQuery(),
                handle.getTermAggregations(),
                handle.getMetricAggregations(),
                handle.getTopN());

        return Optional.of(new ConstraintApplicationResult<>(handle, TupleDomain.withColumnDomains(unsupported), newExpression, false));
    }

    protected static boolean isSupportedLikeCall(Call call)
    {
        if (!LIKE_FUNCTION_NAME.equals(call.getFunctionName())) {
            return false;
        }

        List<ConnectorExpression> arguments = call.getArguments();
        if (arguments.size() < 2 || arguments.size() > 3) {
            return false;
        }

        if (!(arguments.get(0) instanceof Variable) || !(arguments.get(1) instanceof Constant)) {
            return false;
        }

        if (arguments.size() == 3) {
            return arguments.get(2) instanceof Constant;
        }

        return true;
    }

    protected static String likeToRegexp(Slice pattern, Optional<Slice> escape)
    {
        Optional<Character> escapeChar = escape.map(ElasticsearchMetadata::getEscapeChar);
        StringBuilder regex = new StringBuilder();
        boolean escaped = false;
        int position = 0;
        while (position < pattern.length()) {
            int currentChar = getCodePointAt(pattern, position);
            position += 1;
            checkEscape(!escaped || currentChar == '%' || currentChar == '_' || currentChar == escapeChar.get());
            if (!escaped && escapeChar.isPresent() && currentChar == escapeChar.get()) {
                escaped = true;
            }
            else {
                switch (currentChar) {
                    case '%':
                        regex.append(escaped ? "%" : ".*");
                        escaped = false;
                        break;
                    case '_':
                        regex.append(escaped ? "_" : ".");
                        escaped = false;
                        break;
                    case '\\':
                        regex.append("\\\\");
                        break;
                    default:
                        // escape special regex characters
                        if (REGEXP_RESERVED_CHARACTERS.contains(currentChar)) {
                            regex.append('\\');
                        }

                        regex.appendCodePoint(currentChar);
                        escaped = false;
                }
            }
        }

        checkEscape(!escaped);
        return regex.toString();
    }

    private static void checkEscape(boolean condition)
    {
        if (!condition) {
            throw new TrinoException(INVALID_FUNCTION_ARGUMENT, "Escape character must be followed by '%', '_' or the escape character itself");
        }
    }

    private static char getEscapeChar(Slice escape)
    {
        String escapeString = escape.toStringUtf8();
        if (escapeString.length() == 1) {
            return escapeString.charAt(0);
        }
        throw new TrinoException(INVALID_FUNCTION_ARGUMENT, "Escape string must be a single character");
    }

    private static boolean isPassthroughQuery(ElasticsearchTableHandle table)
    {
        return table.getType().equals(QUERY);
    }

    @Override
    public Optional<TableFunctionApplicationResult<ConnectorTableHandle>> applyTableFunction(ConnectorSession session, ConnectorTableFunctionHandle handle)
    {
        if (!(handle instanceof RawQueryFunctionHandle)) {
            return Optional.empty();
        }

        ConnectorTableHandle tableHandle = ((RawQueryFunctionHandle) handle).getTableHandle();
        ConnectorTableSchema tableSchema = getTableSchema(session, tableHandle);
        Map<String, ColumnHandle> columnHandlesByName = getColumnHandles(session, tableHandle);
        List<ColumnHandle> columnHandles = tableSchema.getColumns().stream()
                .map(ColumnSchema::getName)
                .map(columnHandlesByName::get)
                .collect(toImmutableList());

        return Optional.of(new TableFunctionApplicationResult<>(tableHandle, columnHandles));
    }

    private static class InternalTableMetadata
    {
        private final SchemaTableName tableName;
        private final List<ColumnMetadata> columnMetadata;
        private final Map<String, ColumnHandle> columnHandles;

        public InternalTableMetadata(
                SchemaTableName tableName,
                List<ColumnMetadata> columnMetadata,
                Map<String, ColumnHandle> columnHandles)
        {
            this.tableName = tableName;
            this.columnMetadata = columnMetadata;
            this.columnHandles = columnHandles;
        }

        public SchemaTableName getTableName()
        {
            return tableName;
        }

        public List<ColumnMetadata> getColumnMetadata()
        {
            return columnMetadata;
        }

        public Map<String, ColumnHandle> getColumnHandles()
        {
            return columnHandles;
        }
    }

    private static class TypeAndDecoder
    {
        private final Type type;
        private final DecoderDescriptor decoderDescriptor;

        public TypeAndDecoder(Type type, DecoderDescriptor decoderDescriptor)
        {
            this.type = type;
            this.decoderDescriptor = decoderDescriptor;
        }

        public Type getType()
        {
            return type;
        }

        public DecoderDescriptor getDecoderDescriptor()
        {
            return decoderDescriptor;
        }
    }

    @Override
    public Optional<TopNApplicationResult<ConnectorTableHandle>> applyTopN(
            ConnectorSession session,
            ConnectorTableHandle table,
            long topNCount,
            List<SortItem> sortItems,
            Map<String, ColumnHandle> assignments)
    {
        ElasticsearchTableHandle handle = (ElasticsearchTableHandle) table;

        if (isPassthroughQuery(handle)) {
            // topN pushdown currently not supported passthrough query
            return Optional.empty();
        }
        if (handle.getTopN().isPresent()) {
            return Optional.empty();
        }

        TopN topN = TopN.fromLimit(topNCount);
        for (SortItem sortItem : sortItems) {
            ElasticsearchColumnHandle ch = (ElasticsearchColumnHandle) assignments.get(sortItem.getName());
            if (!ch.isSupportsPredicates()) {
                return Optional.empty();
            }
            topN.addSortItem(TopN.TopNSortItem.sortBy(ch.getName(), sortItem.getSortOrder()));
        }

        ElasticsearchTableHandle newHandle = new ElasticsearchTableHandle(
                handle.getType(),
                handle.getSchema(),
                handle.getIndex(),
                handle.getConstraint(),
                handle.getRegexes(),
                handle.getQuery(),
                handle.getTermAggregations(),
                handle.getMetricAggregations(),
                Optional.of(topN));

        return Optional.of(new TopNApplicationResult<>(newHandle, false, false));
    }

    @Override
    public Optional<AggregationApplicationResult<ConnectorTableHandle>> applyAggregation(
            ConnectorSession session,
            ConnectorTableHandle table,
            List<AggregateFunction> aggregates,
            Map<String, ColumnHandle> assignments,
            List<List<ColumnHandle>> groupingSets)
    {
        ElasticsearchTableHandle handle = (ElasticsearchTableHandle) table;
        if (isPassthroughQuery(handle)) {
            // aggregation pushdown currently not supported passthrough query
            return Optional.empty();
        }
        // Global aggregation is represented by [[]]
        verify(!groupingSets.isEmpty(), "No grouping sets provided");
        if (!handle.getTermAggregations().isEmpty()) {
            /*
             applyAggregation may be called multiple times if an aggregation is done over the results of another aggregation
             for example

              SELECT sum(DISTINCT regionkey) FROM nation

              SELECT max(x)
                FROM (
                  SELECT k, sum(v) AS x
                    FROM t
                  GROUP BY k)
             We skip the second one, but the first group by will be still applied
             */
            return Optional.empty();
        }

        ImmutableList.Builder<ConnectorExpression> projections = ImmutableList.builder();
        ImmutableList.Builder<Assignment> resultAssignments = ImmutableList.builder();
        ImmutableList.Builder<MetricAggregation> metricAggregations = ImmutableList.builder();
        ImmutableList.Builder<TermAggregation> termAggregations = ImmutableList.builder();
        for (int i = 0; i < aggregates.size(); i++) {
            AggregateFunction aggregationFunction = aggregates.get(i);
            String colName = SYNTHETIC_COLUMN_NAME_PREFIX + i;
            Optional<MetricAggregation> metricAggregation =
                    MetricAggregation.handleAggregation(aggregationFunction, assignments, colName);
            if (metricAggregation.isEmpty()) {
                return Optional.empty();
            }
            DecoderDescriptor descriptor = getAggregateOutputDecoderDescriptor(colName, aggregationFunction.getOutputType());
            if (descriptor == null) {
                return Optional.empty();
            }
            ElasticsearchColumnHandle newColumn = new ElasticsearchColumnHandle(
                    colName,
                    aggregationFunction.getOutputType(),
                    descriptor,
                    // new column never support predicates
                    false);
            projections.add(new Variable(colName, aggregationFunction.getOutputType()));
            resultAssignments.add(new Assignment(colName, newColumn, aggregationFunction.getOutputType()));
            metricAggregations.add(metricAggregation.get());
        }
        for (ColumnHandle columnHandle : groupingSets.get(0)) {
            Optional<TermAggregation> termAggregation = TermAggregation.fromColumnHandle(columnHandle);
            if (termAggregation.isEmpty()) {
                return Optional.empty();
            }
            termAggregations.add(termAggregation.get());
        }
        List<MetricAggregation> aggregationList = metricAggregations.build();
        List<TermAggregation> termAggregationList = termAggregations.build();
        ElasticsearchTableHandle tableHandle = new ElasticsearchTableHandle(
                AGGREGATION,
                handle.getSchema(),
                handle.getIndex(),
                handle.getConstraint(),
                handle.getRegexes(),
                handle.getQuery(),
                termAggregationList,
                aggregationList,
                handle.getTopN());
        return Optional.of(new AggregationApplicationResult<>(tableHandle, projections.build(), resultAssignments.build(), ImmutableMap.of(), false));
    }

    private DecoderDescriptor getAggregateOutputDecoderDescriptor(String name, Type type)
    {
        switch (type.getBaseName()) {
            case StandardTypes.REAL:
                return new RealDecoder.Descriptor(name);
            case StandardTypes.DOUBLE:
                return new DoubleDecoder.Descriptor(name);
            case StandardTypes.TINYINT:
                return new TinyintDecoder.Descriptor(name);
            case StandardTypes.SMALLINT:
                return new SmallintDecoder.Descriptor(name);
            case StandardTypes.INTEGER:
                return new IntegerDecoder.Descriptor(name);
            case StandardTypes.BIGINT:
                return new BigintDecoder.Descriptor(name);
            case StandardTypes.VARCHAR:
                return new VarcharDecoder.Descriptor(name);
            case StandardTypes.BOOLEAN:
                return new BooleanDecoder.Descriptor(name);
        }
        return null;
    }
}<|MERGE_RESOLUTION|>--- conflicted
+++ resolved
@@ -111,24 +111,13 @@
 import static io.trino.spi.type.VarbinaryType.VARBINARY;
 import static io.trino.spi.type.VarcharType.VARCHAR;
 import static java.lang.String.format;
-<<<<<<< HEAD
-import static java.nio.charset.StandardCharsets.UTF_8;
-=======
-import static java.util.Collections.emptyIterator;
->>>>>>> 62456c79
 import static java.util.Locale.ENGLISH;
 import static java.util.Objects.requireNonNull;
 
 public class ElasticsearchMetadata
         implements ConnectorMetadata
 {
-<<<<<<< HEAD
-    private static final ObjectMapper JSON_PARSER = new ObjectMapperProvider().get();
     private static final String SYNTHETIC_COLUMN_NAME_PREFIX = "_efgnrtd_";
-
-    private static final String PASSTHROUGH_QUERY_SUFFIX = "$query";
-=======
->>>>>>> 62456c79
     private static final String PASSTHROUGH_QUERY_RESULT_COLUMN_NAME = "result";
     private static final ColumnMetadata PASSTHROUGH_QUERY_RESULT_COLUMN_METADATA = ColumnMetadata.builder()
             .setName(PASSTHROUGH_QUERY_RESULT_COLUMN_NAME)
