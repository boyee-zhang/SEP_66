/*
 * Licensed under the Apache License, Version 2.0 (the "License");
 * you may not use this file except in compliance with the License.
 * You may obtain a copy of the License at
 *
 *     http://www.apache.org/licenses/LICENSE-2.0
 *
 * Unless required by applicable law or agreed to in writing, software
 * distributed under the License is distributed on an "AS IS" BASIS,
 * WITHOUT WARRANTIES OR CONDITIONS OF ANY KIND, either express or implied.
 * See the License for the specific language governing permissions and
 * limitations under the License.
 */
package io.trino.plugin.iceberg;

import com.google.common.base.Splitter;
import com.google.common.base.Suppliers;
import com.google.common.base.VerifyException;
import com.google.common.collect.ImmutableList;
import com.google.common.collect.ImmutableMap;
import com.google.common.collect.Iterables;
import io.airlift.json.JsonCodec;
import io.airlift.log.Logger;
import io.airlift.slice.Slice;
import io.trino.plugin.base.CatalogName;
import io.trino.plugin.base.classloader.ClassLoaderSafeSystemTable;
import io.trino.plugin.hive.HdfsEnvironment;
import io.trino.plugin.hive.HdfsEnvironment.HdfsContext;
import io.trino.plugin.hive.HiveMetadata;
import io.trino.plugin.hive.HiveSchemaProperties;
import io.trino.plugin.hive.HiveViewNotSupportedException;
import io.trino.plugin.hive.HiveWrittenPartitions;
import io.trino.plugin.hive.TableAlreadyExistsException;
import io.trino.plugin.hive.ViewAlreadyExistsException;
import io.trino.plugin.hive.ViewReaderUtil;
import io.trino.plugin.hive.authentication.HiveIdentity;
import io.trino.plugin.hive.metastore.Column;
import io.trino.plugin.hive.metastore.Database;
import io.trino.plugin.hive.metastore.HiveMetastore;
import io.trino.plugin.hive.metastore.HivePrincipal;
import io.trino.plugin.hive.metastore.PrincipalPrivileges;
import io.trino.plugin.hive.metastore.Table;
import io.trino.plugin.hive.util.HiveUtil;
import io.trino.spi.TrinoException;
import io.trino.spi.connector.CatalogSchemaName;
import io.trino.spi.connector.CatalogSchemaTableName;
import io.trino.spi.connector.ColumnHandle;
import io.trino.spi.connector.ColumnMetadata;
import io.trino.spi.connector.ConnectorInsertTableHandle;
import io.trino.spi.connector.ConnectorMaterializedViewDefinition;
import io.trino.spi.connector.ConnectorMetadata;
import io.trino.spi.connector.ConnectorNewTableLayout;
import io.trino.spi.connector.ConnectorOutputMetadata;
import io.trino.spi.connector.ConnectorOutputTableHandle;
import io.trino.spi.connector.ConnectorSession;
import io.trino.spi.connector.ConnectorTableHandle;
import io.trino.spi.connector.ConnectorTableMetadata;
import io.trino.spi.connector.ConnectorTableProperties;
import io.trino.spi.connector.ConnectorViewDefinition;
import io.trino.spi.connector.Constraint;
import io.trino.spi.connector.ConstraintApplicationResult;
import io.trino.spi.connector.DiscretePredicates;
import io.trino.spi.connector.MaterializedViewFreshness;
import io.trino.spi.connector.MaterializedViewNotFoundException;
import io.trino.spi.connector.SchemaNotFoundException;
import io.trino.spi.connector.SchemaTableName;
import io.trino.spi.connector.SchemaTablePrefix;
import io.trino.spi.connector.SystemTable;
import io.trino.spi.connector.TableNotFoundException;
import io.trino.spi.connector.ViewNotFoundException;
import io.trino.spi.predicate.Domain;
import io.trino.spi.predicate.NullableValue;
import io.trino.spi.predicate.TupleDomain;
import io.trino.spi.security.TrinoPrincipal;
import io.trino.spi.statistics.ComputedStatistics;
import io.trino.spi.statistics.TableStatistics;
import io.trino.spi.type.TypeManager;
import org.apache.hadoop.fs.Path;
import org.apache.iceberg.AppendFiles;
import org.apache.iceberg.BaseTable;
import org.apache.iceberg.DataFiles;
import org.apache.iceberg.FileFormat;
import org.apache.iceberg.FileScanTask;
import org.apache.iceberg.PartitionField;
import org.apache.iceberg.PartitionSpec;
import org.apache.iceberg.PartitionSpecParser;
import org.apache.iceberg.Schema;
import org.apache.iceberg.SchemaParser;
import org.apache.iceberg.Snapshot;
import org.apache.iceberg.TableMetadata;
import org.apache.iceberg.TableOperations;
import org.apache.iceberg.TableScan;
import org.apache.iceberg.Transaction;
import org.apache.iceberg.catalog.Namespace;
import org.apache.iceberg.catalog.TableIdentifier;
import org.apache.iceberg.exceptions.NoSuchNamespaceException;
import org.apache.iceberg.hadoop.HadoopCatalog;
import org.apache.iceberg.io.CloseableIterable;
import org.apache.iceberg.types.Type;
import org.apache.iceberg.types.TypeUtil;
import org.apache.iceberg.types.Types;
import org.apache.iceberg.types.Types.NestedField;

import java.io.IOException;
import java.io.UncheckedIOException;
import java.util.ArrayList;
import java.util.Collection;
import java.util.HashMap;
import java.util.List;
import java.util.Locale;
import java.util.Map;
import java.util.Optional;
import java.util.OptionalLong;
import java.util.Set;
import java.util.UUID;
import java.util.concurrent.ConcurrentHashMap;
import java.util.concurrent.atomic.AtomicInteger;
import java.util.function.BiPredicate;
import java.util.function.Function;
import java.util.function.Supplier;
import java.util.stream.Stream;

import static com.google.common.base.Preconditions.checkState;
import static com.google.common.base.Verify.verify;
import static com.google.common.collect.ImmutableList.toImmutableList;
import static com.google.common.collect.ImmutableMap.toImmutableMap;
import static com.google.common.collect.ImmutableSet.toImmutableSet;
import static io.trino.plugin.hive.HiveErrorCode.HIVE_INVALID_METADATA;
import static io.trino.plugin.hive.HiveMetadata.STORAGE_TABLE;
import static io.trino.plugin.hive.HiveMetadata.TABLE_COMMENT;
import static io.trino.plugin.hive.HiveType.HIVE_STRING;
import static io.trino.plugin.hive.ViewReaderUtil.PRESTO_VIEW_FLAG;
import static io.trino.plugin.hive.ViewReaderUtil.encodeViewData;
import static io.trino.plugin.hive.ViewReaderUtil.isPrestoView;
import static io.trino.plugin.hive.metastore.MetastoreUtil.buildInitialPrivilegeSet;
import static io.trino.plugin.hive.metastore.StorageFormat.VIEW_STORAGE_FORMAT;
import static io.trino.plugin.hive.util.HiveUtil.isHiveSystemSchema;
import static io.trino.plugin.hive.util.HiveWriteUtils.getTableDefaultLocation;
import static io.trino.plugin.iceberg.ExpressionConverter.toIcebergExpression;
import static io.trino.plugin.iceberg.IcebergColumnHandle.primitiveIcebergColumnHandle;
import static io.trino.plugin.iceberg.IcebergErrorCode.ICEBERG_INVALID_METADATA;
import static io.trino.plugin.iceberg.IcebergMaterializedViewDefinition.decodeMaterializedViewData;
import static io.trino.plugin.iceberg.IcebergMaterializedViewDefinition.encodeMaterializedViewData;
import static io.trino.plugin.iceberg.IcebergMaterializedViewDefinition.fromConnectorMaterializedViewDefinition;
import static io.trino.plugin.iceberg.IcebergSchemaProperties.getSchemaLocation;
import static io.trino.plugin.iceberg.IcebergTableProperties.FILE_FORMAT_PROPERTY;
import static io.trino.plugin.iceberg.IcebergTableProperties.PARTITIONING_PROPERTY;
import static io.trino.plugin.iceberg.IcebergTableProperties.getFileFormat;
import static io.trino.plugin.iceberg.IcebergTableProperties.getPartitioning;
import static io.trino.plugin.iceberg.IcebergTableProperties.getTableLocation;
import static io.trino.plugin.iceberg.IcebergUtil.deserializePartitionValue;
import static io.trino.plugin.iceberg.IcebergUtil.getColumns;
import static io.trino.plugin.iceberg.IcebergUtil.getDataPath;
import static io.trino.plugin.iceberg.IcebergUtil.getFileFormat;
import static io.trino.plugin.iceberg.IcebergUtil.getHadoopCatalog;
import static io.trino.plugin.iceberg.IcebergUtil.getIcebergTableWithMetadata;
import static io.trino.plugin.iceberg.IcebergUtil.getPartitionKeys;
import static io.trino.plugin.iceberg.IcebergUtil.getTableComment;
import static io.trino.plugin.iceberg.IcebergUtil.icebergSchemaExists;
import static io.trino.plugin.iceberg.IcebergUtil.icebergTableExists;
import static io.trino.plugin.iceberg.IcebergUtil.isIcebergTable;
import static io.trino.plugin.iceberg.IcebergUtil.loadIcebergTable;
import static io.trino.plugin.iceberg.IcebergUtil.useMetastore;
import static io.trino.plugin.iceberg.PartitionFields.parsePartitionFields;
import static io.trino.plugin.iceberg.PartitionFields.toPartitionFields;
import static io.trino.plugin.iceberg.TableType.DATA;
import static io.trino.plugin.iceberg.TypeConverter.toIcebergType;
import static io.trino.plugin.iceberg.TypeConverter.toTrinoType;
import static io.trino.spi.StandardErrorCode.ALREADY_EXISTS;
import static io.trino.spi.StandardErrorCode.INVALID_SCHEMA_PROPERTY;
import static io.trino.spi.StandardErrorCode.NOT_SUPPORTED;
import static io.trino.spi.StandardErrorCode.SCHEMA_NOT_EMPTY;
import static io.trino.spi.StandardErrorCode.TABLE_NOT_FOUND;
import static io.trino.spi.type.BigintType.BIGINT;
import static java.util.Collections.singletonList;
import static java.util.Objects.requireNonNull;
import static java.util.function.Function.identity;
import static java.util.stream.Collectors.joining;
import static java.util.stream.Collectors.toList;
import static org.apache.hadoop.hive.metastore.TableType.VIRTUAL_VIEW;
import static org.apache.iceberg.BaseMetastoreTableOperations.ICEBERG_TABLE_TYPE_VALUE;
import static org.apache.iceberg.BaseMetastoreTableOperations.TABLE_TYPE_PROP;
import static org.apache.iceberg.TableMetadata.newTableMetadata;
import static org.apache.iceberg.TableProperties.DEFAULT_FILE_FORMAT;
import static org.apache.iceberg.TableProperties.DEFAULT_FILE_FORMAT_DEFAULT;
import static org.apache.iceberg.Transactions.createTableTransaction;

public class IcebergMetadata
        implements ConnectorMetadata
{
    private static final Logger log = Logger.get(IcebergMetadata.class);
    private static final String ICEBERG_MATERIALIZED_VIEW_COMMENT = "Presto Materialized View";
    public static final String DEPENDS_ON_TABLES = "dependsOnTables";

    // Be compatible with views defined by the Hive connector, which can be useful under certain conditions.
    private static final String TRINO_CREATED_BY = HiveMetadata.TRINO_CREATED_BY;
    private static final String TRINO_CREATED_BY_VALUE = "Trino Iceberg connector";
    private static final String PRESTO_VIEW_COMMENT = HiveMetadata.PRESTO_VIEW_COMMENT;
    private static final String PRESTO_VERSION_NAME = HiveMetadata.PRESTO_VERSION_NAME;
    private static final String PRESTO_QUERY_ID_NAME = HiveMetadata.PRESTO_QUERY_ID_NAME;
    private static final String PRESTO_VIEW_EXPANDED_TEXT_MARKER = HiveMetadata.PRESTO_VIEW_EXPANDED_TEXT_MARKER;

    private final CatalogName catalogName;
    private final HiveMetastore metastore;
    private final HdfsEnvironment hdfsEnvironment;
    private final TypeManager typeManager;
    private final JsonCodec<CommitTaskData> commitTaskCodec;
    private final HiveTableOperationsProvider tableOperationsProvider;
    private final String trinoVersion;

    private final Map<String, Optional<Long>> snapshotIds = new ConcurrentHashMap<>();
    private final Map<SchemaTableName, TableMetadata> tableMetadataCache = new ConcurrentHashMap<>();
    private final ViewReaderUtil.PrestoViewReader viewReader = new ViewReaderUtil.PrestoViewReader();

    private Transaction transaction;

    public IcebergMetadata(
            CatalogName catalogName,
            HiveMetastore metastore,
            HdfsEnvironment hdfsEnvironment,
            TypeManager typeManager,
            JsonCodec<CommitTaskData> commitTaskCodec,
            HiveTableOperationsProvider tableOperationsProvider,
            String trinoVersion)
    {
        this.catalogName = requireNonNull(catalogName, "catalogName is null");
        this.metastore = requireNonNull(metastore, "metastore is null");
        this.hdfsEnvironment = requireNonNull(hdfsEnvironment, "hdfsEnvironment is null");
        this.typeManager = requireNonNull(typeManager, "typeManager is null");
        this.commitTaskCodec = requireNonNull(commitTaskCodec, "commitTaskCodec is null");
        this.tableOperationsProvider = requireNonNull(tableOperationsProvider, "tableOperationsProvider is null");
        this.trinoVersion = requireNonNull(trinoVersion, "trinoVersion is null");
    }

    @Override
    public List<String> listSchemaNames(ConnectorSession session)
    {
<<<<<<< HEAD
        if (useMetastore(session)) {
            return metastore.getAllDatabases();
        }
        else {
            HadoopCatalog hadoopCatalog = getHadoopCatalog(hdfsEnvironment, session);
            try {
                List<Namespace> namespaces = hadoopCatalog.listNamespaces(Namespace.empty());
                return namespaces.stream()
                        .map(namespace -> namespace.toString())
                        .collect(toList());
            }
            catch (NoSuchNamespaceException e) {
                return ImmutableList.of();
            }
        }
=======
        return metastore.getAllDatabases().stream()
                .filter(schemaName -> !HiveUtil.isHiveSystemSchema(schemaName))
                .collect(toImmutableList());
    }

    private List<String> listSchemas(ConnectorSession session, Optional<String> schemaName)
    {
        if (schemaName.isPresent()) {
            if (isHiveSystemSchema(schemaName.get())) {
                return ImmutableList.of();
            }
            return ImmutableList.of(schemaName.get());
        }
        return listSchemaNames(session);
>>>>>>> 30f2ecce
    }

    @Override
    public Map<String, Object> getSchemaProperties(ConnectorSession session, CatalogSchemaName schemaName)
    {
        Optional<Database> db = metastore.getDatabase(schemaName.getSchemaName());
        if (db.isPresent()) {
            return HiveSchemaProperties.fromDatabase(db.get());
        }

        throw new SchemaNotFoundException(schemaName.getSchemaName());
    }

    @Override
    public Optional<TrinoPrincipal> getSchemaOwner(ConnectorSession session, CatalogSchemaName schemaName)
    {
        Optional<Database> database = metastore.getDatabase(schemaName.getSchemaName());
        if (database.isPresent()) {
            return database.flatMap(db -> Optional.of(new TrinoPrincipal(db.getOwnerType(), db.getOwnerName())));
        }

        throw new SchemaNotFoundException(schemaName.getSchemaName());
    }

    @Override
    public IcebergTableHandle getTableHandle(ConnectorSession session, SchemaTableName tableName)
    {
        IcebergTableName name = IcebergTableName.from(tableName.getTableName());
        verify(name.getTableType() == DATA, "Wrong table type: " + name.getTableType());
        org.apache.iceberg.Table table;
        if (useMetastore(session)) {
            Optional<Table> hiveTable = metastore.getTable(new HiveIdentity(session), tableName.getSchemaName(), name.getTableName());
            if (hiveTable.isEmpty()) {
                return null;
            }
            if (isMaterializedView(hiveTable.get())) {
                return null;
            }
            if (!isIcebergTable(hiveTable.get())) {
                throw new UnknownTableTypeException(tableName);
            }
            table = getIcebergTable(session, hiveTable.get().getSchemaTableName());
        }
        else {
            if (!icebergTableExists(hdfsEnvironment, session, tableName)) {
                return null;
            }
            table = getIcebergTable(session, tableName);
        }

        Optional<Long> snapshotId = getSnapshotId(table, name.getSnapshotId());

        return new IcebergTableHandle(
                tableName.getSchemaName(),
                name.getTableName(),
                name.getTableType(),
                snapshotId,
                TupleDomain.all(),
                TupleDomain.all());
    }

    @Override
    public Optional<SystemTable> getSystemTable(ConnectorSession session, SchemaTableName tableName)
    {
        return getRawSystemTable(session, tableName)
                .map(systemTable -> new ClassLoaderSafeSystemTable(systemTable, getClass().getClassLoader()));
    }

    private Optional<SystemTable> getRawSystemTable(ConnectorSession session, SchemaTableName tableName)
    {
        IcebergTableName name = IcebergTableName.from(tableName.getTableName());

        org.apache.iceberg.Table table;
        if (useMetastore(session)) {
            Optional<Table> hiveTable = metastore.getTable(new HiveIdentity(session), tableName.getSchemaName(), name.getTableName());
            if (hiveTable.isEmpty() || !isIcebergTable(hiveTable.get())) {
                return Optional.empty();
            }

            table = getIcebergTable(session, hiveTable.get().getSchemaTableName());
        }
        else {
            if (!icebergTableExists(hdfsEnvironment, session, tableName)) {
                return Optional.empty();
            }
            table = getIcebergTable(session, tableName);
        }

        SchemaTableName systemTableName = new SchemaTableName(tableName.getSchemaName(), name.getTableNameWithType());
        switch (name.getTableType()) {
            case DATA:
                break;
            case HISTORY:
                if (name.getSnapshotId().isPresent()) {
                    throw new TrinoException(NOT_SUPPORTED, "Snapshot ID not supported for history table: " + systemTableName);
                }
                return Optional.of(new HistoryTable(systemTableName, table));
            case SNAPSHOTS:
                if (name.getSnapshotId().isPresent()) {
                    throw new TrinoException(NOT_SUPPORTED, "Snapshot ID not supported for snapshots table: " + systemTableName);
                }
                return Optional.of(new SnapshotsTable(systemTableName, typeManager, table));
            case PARTITIONS:
                return Optional.of(new PartitionTable(systemTableName, typeManager, table, getSnapshotId(table, name.getSnapshotId())));
            case MANIFESTS:
                return Optional.of(new ManifestsTable(systemTableName, table, getSnapshotId(table, name.getSnapshotId())));
            case FILES:
                return Optional.of(new FilesTable(systemTableName, typeManager, table, getSnapshotId(table, name.getSnapshotId())));
        }
        return Optional.empty();
    }

    @Override
    public ConnectorTableProperties getTableProperties(ConnectorSession session, ConnectorTableHandle tableHandle)
    {
        IcebergTableHandle table = (IcebergTableHandle) tableHandle;

        if (table.getSnapshotId().isEmpty()) {
            // A table with missing snapshot id produces no splits, so we optimize here by returning
            // TupleDomain.none() as the predicate
            return new ConnectorTableProperties(TupleDomain.none(), Optional.empty(), Optional.empty(), Optional.empty(), ImmutableList.of());
        }

        org.apache.iceberg.Table icebergTable = getIcebergTable(session, table.getSchemaTableName());

        // Extract identity partition fields that are present in all partition specs, for creating the discrete predicates.
        Set<Integer> partitionSourceIds = identityPartitionColumnsInAllSpecs(icebergTable);

        TupleDomain<IcebergColumnHandle> enforcedPredicate = table.getEnforcedPredicate();

        DiscretePredicates discretePredicates = null;
        if (!partitionSourceIds.isEmpty()) {
            // Extract identity partition columns
            Map<Integer, IcebergColumnHandle> columns = getColumns(icebergTable.schema(), typeManager).stream()
                    .filter(column -> partitionSourceIds.contains(column.getId()))
                    .collect(toImmutableMap(IcebergColumnHandle::getId, Function.identity()));

            Supplier<List<FileScanTask>> lazyFiles = Suppliers.memoize(() -> {
                TableScan tableScan = icebergTable.newScan()
                        .useSnapshot(table.getSnapshotId().get())
                        .filter(toIcebergExpression(enforcedPredicate))
                        .includeColumnStats();

                try (CloseableIterable<FileScanTask> iterator = tableScan.planFiles()) {
                    return ImmutableList.copyOf(iterator);
                }
                catch (IOException e) {
                    throw new UncheckedIOException(e);
                }
            });

            Iterable<FileScanTask> files = () -> lazyFiles.get().iterator();

            Iterable<TupleDomain<ColumnHandle>> discreteTupleDomain = Iterables.transform(files, fileScan -> {
                // Extract partition values in the data file
                Map<Integer, String> partitionColumnValueStrings = getPartitionKeys(fileScan);
                Map<ColumnHandle, NullableValue> partitionValues = partitionSourceIds.stream()
                        .filter(partitionColumnValueStrings::containsKey)
                        .collect(toImmutableMap(
                                columns::get,
                                columnId -> {
                                    IcebergColumnHandle column = columns.get(columnId);
                                    Object prestoValue = deserializePartitionValue(
                                            column.getType(),
                                            partitionColumnValueStrings.get(columnId),
                                            column.getName(),
                                            session.getTimeZoneKey());

                                    return NullableValue.of(column.getType(), prestoValue);
                                }));

                return TupleDomain.fromFixedValues(partitionValues);
            });

            discretePredicates = new DiscretePredicates(
                    columns.values().stream()
                            .map(ColumnHandle.class::cast)
                            .collect(toImmutableList()),
                    discreteTupleDomain);
        }

        return new ConnectorTableProperties(
                // Using the predicate here directly avoids eagerly loading all partition values. Logically, this
                // still keeps predicate and discretePredicates evaluation the same on every row of the table. This
                // can be further optimized by intersecting with partition values at the cost of iterating
                // over all tableScan.planFiles() and caching partition values in table handle.
                enforcedPredicate.transformKeys(ColumnHandle.class::cast),
                // TODO: implement table partitioning
                Optional.empty(),
                Optional.empty(),
                Optional.ofNullable(discretePredicates),
                ImmutableList.of());
    }

    @Override
    public ConnectorTableMetadata getTableMetadata(ConnectorSession session, ConnectorTableHandle table)
    {
        return getTableMetadata(session, ((IcebergTableHandle) table).getSchemaTableName());
    }

    @Override
    public List<SchemaTableName> listTables(ConnectorSession session, Optional<String> schemaName)
    {
<<<<<<< HEAD
        if (useMetastore(session)) {
            ImmutableList.Builder<SchemaTableName> tablesListBuilder = ImmutableList.builder();
            schemaName.map(Collections::singletonList)
                    .orElseGet(metastore::getAllDatabases)
                    .stream()
                    .flatMap(schema -> Stream.concat(
                            // Get tables with parameter table_type set to  "ICEBERG" or "iceberg". This is required because
                            // Trino uses lowercase value whereas Spark and Flink use uppercase.
                            // TODO: use one metastore call to pass both the filters: https://github.com/trinodb/trino/issues/7710
                            metastore.getTablesWithParameter(schema, TABLE_TYPE_PROP, ICEBERG_TABLE_TYPE_VALUE.toLowerCase(Locale.ENGLISH)).stream()
                                    .map(table -> new SchemaTableName(schema, table)),
                            metastore.getTablesWithParameter(schema, TABLE_TYPE_PROP, ICEBERG_TABLE_TYPE_VALUE.toUpperCase(Locale.ENGLISH)).stream()
                                    .map(table -> new SchemaTableName(schema, table)))
                            .distinct())  // distinct() to avoid duplicates for case-insensitive HMS backends
                    .forEach(tablesListBuilder::add);

            tablesListBuilder.addAll(listMaterializedViews(session, schemaName));
            return tablesListBuilder.build();
        }
        else {
            HadoopCatalog hadoopCatalog = getHadoopCatalog(hdfsEnvironment, session);
            List<Namespace> namespaces = hadoopCatalog.listNamespaces(Namespace.empty());
            return namespaces.stream()
                    .flatMap(namespace -> hadoopCatalog.listTables(namespace).stream()
                            .map(tableIdentifier -> new SchemaTableName(tableIdentifier.namespace().toString(), tableIdentifier.name()))
                            .collect(toList())
                            .stream())
                    .collect(toList());
        }
=======
        ImmutableList.Builder<SchemaTableName> tablesListBuilder = ImmutableList.builder();
        listSchemas(session, schemaName)
                .stream()
                .flatMap(schema -> Stream.concat(
                        // Get tables with parameter table_type set to  "ICEBERG" or "iceberg". This is required because
                        // Trino uses lowercase value whereas Spark and Flink use uppercase.
                        // TODO: use one metastore call to pass both the filters: https://github.com/trinodb/trino/issues/7710
                        metastore.getTablesWithParameter(schema, TABLE_TYPE_PROP, ICEBERG_TABLE_TYPE_VALUE.toLowerCase(Locale.ENGLISH)).stream()
                                .map(table -> new SchemaTableName(schema, table)),
                        metastore.getTablesWithParameter(schema, TABLE_TYPE_PROP, ICEBERG_TABLE_TYPE_VALUE.toUpperCase(Locale.ENGLISH)).stream()
                                .map(table -> new SchemaTableName(schema, table)))
                        .distinct())  // distinct() to avoid duplicates for case-insensitive HMS backends
                .forEach(tablesListBuilder::add);

        tablesListBuilder.addAll(listMaterializedViews(session, schemaName));
        return tablesListBuilder.build();
>>>>>>> 30f2ecce
    }

    @Override
    public Map<String, ColumnHandle> getColumnHandles(ConnectorSession session, ConnectorTableHandle tableHandle)
    {
        IcebergTableHandle table = (IcebergTableHandle) tableHandle;
        org.apache.iceberg.Table icebergTable = getIcebergTable(session, table.getSchemaTableName());
        return getColumns(icebergTable.schema(), typeManager).stream()
                .collect(toImmutableMap(IcebergColumnHandle::getName, identity()));
    }

    @Override
    public ColumnMetadata getColumnMetadata(ConnectorSession session, ConnectorTableHandle tableHandle, ColumnHandle columnHandle)
    {
        IcebergColumnHandle column = (IcebergColumnHandle) columnHandle;
        return ColumnMetadata.builder()
                .setName(column.getName())
                .setType(column.getType())
                .setComment(column.getComment())
                .build();
    }

    @Override
    public Map<SchemaTableName, List<ColumnMetadata>> listTableColumns(ConnectorSession session, SchemaTablePrefix prefix)
    {
        List<SchemaTableName> tables = prefix.getTable()
                .map(ignored -> singletonList(prefix.toSchemaTableName()))
                .orElseGet(() -> listTables(session, prefix.getSchema()));

        ImmutableMap.Builder<SchemaTableName, List<ColumnMetadata>> columns = ImmutableMap.builder();
        for (SchemaTableName table : tables) {
            try {
                columns.put(table, getTableMetadata(session, table).getColumns());
            }
            catch (TableNotFoundException e) {
                // table disappeared during listing operation
            }
            catch (UnknownTableTypeException e) {
                // ignore table of unknown type
            }
        }
        return columns.build();
    }

    @Override
    public void createSchema(ConnectorSession session, String schemaName, Map<String, Object> properties, TrinoPrincipal owner)
    {
        Optional<String> location = getSchemaLocation(properties).map(uri -> {
            try {
                hdfsEnvironment.getFileSystem(new HdfsContext(session), new Path(uri));
            }
            catch (IOException | IllegalArgumentException e) {
                throw new TrinoException(INVALID_SCHEMA_PROPERTY, "Invalid location URI: " + uri, e);
            }
            return uri;
        });

        if (useMetastore(session)) {
            Database database = Database.builder()
                    .setDatabaseName(schemaName)
                    .setLocation(location)
                    .setOwnerType(owner.getType())
                    .setOwnerName(owner.getName())
                    .build();

            metastore.createDatabase(new HiveIdentity(session), database);
        }
        else {
            if (location.isEmpty()) {
                HadoopCatalog hadoopCatalog = getHadoopCatalog(hdfsEnvironment, session);
                hadoopCatalog.createNamespace(Namespace.of(schemaName));
            }
            else {
                HadoopCatalog hadoopCatalog = getHadoopCatalog(hdfsEnvironment, session, location.get());
                hadoopCatalog.createNamespace(Namespace.of(schemaName));
            }
        }
    }

    @Override
    public void dropSchema(ConnectorSession session, String schemaName)
    {
        if (useMetastore(session)) {
            // basic sanity check to provide a better error message
            if (!listTables(session, Optional.of(schemaName)).isEmpty() ||
                    !listViews(session, Optional.of(schemaName)).isEmpty()) {
                throw new TrinoException(SCHEMA_NOT_EMPTY, "Schema not empty: " + schemaName);
            }
            metastore.dropDatabase(new HiveIdentity(session), schemaName);
        }
        else {
            HadoopCatalog hadoopCatalog = getHadoopCatalog(hdfsEnvironment, session);
            hadoopCatalog.dropNamespace(Namespace.of(schemaName));
        }
    }

    @Override
    public void renameSchema(ConnectorSession session, String source, String target)
    {
        metastore.renameDatabase(new HiveIdentity(session), source, target);
    }

    @Override
    public void setSchemaAuthorization(ConnectorSession session, String source, TrinoPrincipal principal)
    {
        metastore.setDatabaseOwner(new HiveIdentity(session), source, HivePrincipal.from(principal));
    }

    @Override
    public void createTable(ConnectorSession session, ConnectorTableMetadata tableMetadata, boolean ignoreExisting)
    {
        Optional<ConnectorNewTableLayout> layout = getNewTableLayout(session, tableMetadata);
        finishCreateTable(session, beginCreateTable(session, tableMetadata, layout), ImmutableList.of(), ImmutableList.of());
    }

    @Override
    public void setTableComment(ConnectorSession session, ConnectorTableHandle tableHandle, Optional<String> comment)
    {
        IcebergTableHandle handle = (IcebergTableHandle) tableHandle;
        metastore.commentTable(new HiveIdentity(session), handle.getSchemaName(), handle.getTableName(), comment);
        org.apache.iceberg.Table icebergTable = getIcebergTable(session, handle.getSchemaTableName());
        if (comment.isEmpty()) {
            icebergTable.updateProperties().remove(TABLE_COMMENT).commit();
        }
        else {
            icebergTable.updateProperties().set(TABLE_COMMENT, comment.get()).commit();
        }
    }

    @Override
    public ConnectorOutputTableHandle beginCreateTable(ConnectorSession session, ConnectorTableMetadata tableMetadata, Optional<ConnectorNewTableLayout> layout)
    {
        SchemaTableName schemaTableName = tableMetadata.getTable();
        String schemaName = schemaTableName.getSchemaName();
        String tableName = schemaTableName.getTableName();

        Schema schema = toIcebergSchema(tableMetadata.getColumns());

        PartitionSpec partitionSpec = parsePartitionFields(schema, getPartitioning(tableMetadata.getProperties()));

        if (useMetastore(session)) {
            Database database = metastore.getDatabase(schemaName)
                    .orElseThrow(() -> new SchemaNotFoundException(schemaName));

            HdfsContext hdfsContext = new HdfsContext(session);
            HiveIdentity identity = new HiveIdentity(session);
            String targetPath = getTableLocation(tableMetadata.getProperties());
            if (targetPath == null) {
                targetPath = getTableDefaultLocation(database, hdfsContext, hdfsEnvironment, schemaName, tableName).toString();
            }

            TableOperations operations = tableOperationsProvider.createTableOperations(
                    hdfsContext,
                    session.getQueryId(),
                    identity,
                    schemaName,
                    tableName,
                    Optional.of(session.getUser()),
                    Optional.of(targetPath));

            if (operations.current() != null) {
                throw new TableAlreadyExistsException(schemaTableName);
            }

            ImmutableMap.Builder<String, String> propertiesBuilder = ImmutableMap.builderWithExpectedSize(2);
            FileFormat fileFormat = getFileFormat(tableMetadata.getProperties());
            propertiesBuilder.put(DEFAULT_FILE_FORMAT, fileFormat.toString());
            if (tableMetadata.getComment().isPresent()) {
                propertiesBuilder.put(TABLE_COMMENT, tableMetadata.getComment().get());
            }

            TableMetadata metadata = newTableMetadata(schema, partitionSpec, targetPath, propertiesBuilder.build());

            transaction = createTableTransaction(tableName, operations, metadata);

            return new IcebergWritableTableHandle(
                    schemaName,
                    tableName,
                    SchemaParser.toJson(metadata.schema()),
                    PartitionSpecParser.toJson(metadata.spec()),
                    getColumns(metadata.schema(), typeManager),
                    targetPath,
                    fileFormat);
        }
        else {
            if (!icebergSchemaExists(hdfsEnvironment, session, schemaName)) {
                throw new SchemaNotFoundException(schemaName);
            }
            if (icebergTableExists(hdfsEnvironment, session, schemaTableName)) {
                throw new TableAlreadyExistsException(schemaTableName);
            }

            ImmutableMap.Builder<String, String> propertiesBuilder = ImmutableMap.builderWithExpectedSize(2);
            FileFormat fileFormat = getFileFormat(tableMetadata.getProperties());
            propertiesBuilder.put(DEFAULT_FILE_FORMAT, fileFormat.toString());
            if (tableMetadata.getComment().isPresent()) {
                propertiesBuilder.put(TABLE_COMMENT, tableMetadata.getComment().get());
            }
            String targetPath = getTableLocation(tableMetadata.getProperties());
            HadoopCatalog catalog;
            if (targetPath == null) {
                catalog = getHadoopCatalog(hdfsEnvironment, session);
            }
            else {
                catalog = getHadoopCatalog(hdfsEnvironment, session, targetPath);
            }
            Map<String, String> properties = propertiesBuilder.build();
            TableIdentifier tableIdentifier = TableIdentifier.of(schemaName, tableName);
            transaction = catalog.newCreateTableTransaction(tableIdentifier, schema, partitionSpec, properties);

            return new IcebergWritableTableHandle(
                    schemaName,
                    tableName,
                    SchemaParser.toJson(transaction.table().schema()),
                    PartitionSpecParser.toJson(transaction.table().spec()),
                    getColumns(transaction.table().schema(), typeManager),
                    transaction.table().location(),
                    fileFormat);
        }
    }

    @Override
    public Optional<ConnectorOutputMetadata> finishCreateTable(ConnectorSession session, ConnectorOutputTableHandle tableHandle, Collection<Slice> fragments, Collection<ComputedStatistics> computedStatistics)
    {
        return finishInsert(session, (IcebergWritableTableHandle) tableHandle, fragments, computedStatistics);
    }

    @Override
    public ConnectorInsertTableHandle beginInsert(ConnectorSession session, ConnectorTableHandle tableHandle)
    {
        IcebergTableHandle table = (IcebergTableHandle) tableHandle;
        org.apache.iceberg.Table icebergTable = getIcebergTable(session, table.getSchemaTableName());

        transaction = icebergTable.newTransaction();

        return new IcebergWritableTableHandle(
                table.getSchemaName(),
                table.getTableName(),
                SchemaParser.toJson(icebergTable.schema()),
                PartitionSpecParser.toJson(icebergTable.spec()),
                getColumns(icebergTable.schema(), typeManager),
                getDataPath(icebergTable.location()),
                getFileFormat(icebergTable));
    }

    @Override
    public Optional<ConnectorOutputMetadata> finishInsert(ConnectorSession session, ConnectorInsertTableHandle insertHandle, Collection<Slice> fragments, Collection<ComputedStatistics> computedStatistics)
    {
        IcebergWritableTableHandle table = (IcebergWritableTableHandle) insertHandle;
        org.apache.iceberg.Table icebergTable = transaction.table();

        List<CommitTaskData> commitTasks = fragments.stream()
                .map(slice -> commitTaskCodec.fromJson(slice.getBytes()))
                .collect(toImmutableList());

        Type[] partitionColumnTypes = icebergTable.spec().fields().stream()
                .map(field -> field.transform().getResultType(
                        icebergTable.schema().findType(field.sourceId())))
                .toArray(Type[]::new);

        AppendFiles appendFiles = transaction.newFastAppend();
        for (CommitTaskData task : commitTasks) {
            HdfsContext context = new HdfsContext(session);

            DataFiles.Builder builder = DataFiles.builder(icebergTable.spec())
                    .withInputFile(new HdfsInputFile(new Path(task.getPath()), hdfsEnvironment, context))
                    .withFormat(table.getFileFormat())
                    .withMetrics(task.getMetrics().metrics());

            if (!icebergTable.spec().fields().isEmpty()) {
                String partitionDataJson = task.getPartitionDataJson()
                        .orElseThrow(() -> new VerifyException("No partition data for partitioned table"));
                builder.withPartition(PartitionData.fromJson(partitionDataJson, partitionColumnTypes));
            }

            appendFiles.appendFile(builder.build());
        }

        appendFiles.commit();
        transaction.commitTransaction();

        return Optional.of(new HiveWrittenPartitions(commitTasks.stream()
                .map(CommitTaskData::getPath)
                .collect(toImmutableList())));
    }

    @Override
    public ColumnHandle getDeleteRowIdColumnHandle(ConnectorSession session, ConnectorTableHandle tableHandle)
    {
        return primitiveIcebergColumnHandle(0, "$row_id", BIGINT, Optional.empty());
    }

    @Override
    public Optional<Object> getInfo(ConnectorTableHandle tableHandle)
    {
        IcebergTableHandle table = (IcebergTableHandle) tableHandle;
        return Optional.of(new IcebergInputInfo(table.getSnapshotId()));
    }

    @Override
    public void dropTable(ConnectorSession session, ConnectorTableHandle tableHandle)
    {
        IcebergTableHandle handle = (IcebergTableHandle) tableHandle;
        if (useMetastore(session)) {
            metastore.dropTable(new HiveIdentity(session), handle.getSchemaName(), handle.getTableName(), true);
        }
        else {
            TableIdentifier tableIdentifier = TableIdentifier.of(handle.getSchemaName(), handle.getTableName());
            getHadoopCatalog(hdfsEnvironment, session).dropTable(tableIdentifier, false);
        }
    }

    @Override
    public void renameTable(ConnectorSession session, ConnectorTableHandle tableHandle, SchemaTableName newTable)
    {
        IcebergTableHandle handle = (IcebergTableHandle) tableHandle;
        if (useMetastore(session)) {
            metastore.renameTable(new HiveIdentity(session), handle.getSchemaName(), handle.getTableName(), newTable.getSchemaName(), newTable.getTableName());
        }
        else {
            TableIdentifier tableIdentifier = TableIdentifier.of(handle.getSchemaName(), handle.getTableName());
            TableIdentifier newTableIdentifier = TableIdentifier.of(newTable.getSchemaName(), newTable.getTableName());
            getHadoopCatalog(hdfsEnvironment, session).renameTable(tableIdentifier, newTableIdentifier);
        }
    }

    @Override
    public void addColumn(ConnectorSession session, ConnectorTableHandle tableHandle, ColumnMetadata column)
    {
        IcebergTableHandle handle = (IcebergTableHandle) tableHandle;
        org.apache.iceberg.Table icebergTable = getIcebergTable(session, handle.getSchemaTableName());
        icebergTable.updateSchema().addColumn(column.getName(), toIcebergType(column.getType())).commit();
    }

    @Override
    public void dropColumn(ConnectorSession session, ConnectorTableHandle tableHandle, ColumnHandle column)
    {
        IcebergTableHandle icebergTableHandle = (IcebergTableHandle) tableHandle;
        IcebergColumnHandle handle = (IcebergColumnHandle) column;
        org.apache.iceberg.Table icebergTable = getIcebergTable(session, icebergTableHandle.getSchemaTableName());
        icebergTable.updateSchema().deleteColumn(handle.getName()).commit();
    }

    @Override
    public void renameColumn(ConnectorSession session, ConnectorTableHandle tableHandle, ColumnHandle source, String target)
    {
        IcebergTableHandle icebergTableHandle = (IcebergTableHandle) tableHandle;
        IcebergColumnHandle columnHandle = (IcebergColumnHandle) source;
        org.apache.iceberg.Table icebergTable = getIcebergTable(session, icebergTableHandle.getSchemaTableName());
        icebergTable.updateSchema().renameColumn(columnHandle.getName(), target).commit();
    }

    private ConnectorTableMetadata getTableMetadata(ConnectorSession session, SchemaTableName table)
    {
        if (useMetastore(session)) {
            if (metastore.getTable(new HiveIdentity(session), table.getSchemaName(), table.getTableName()).isEmpty()) {
                throw new TableNotFoundException(table);
            }
        }
        else {
            if (!icebergTableExists(hdfsEnvironment, session, table)) {
                throw new TableNotFoundException(table);
            }
        }

        org.apache.iceberg.Table icebergTable = getIcebergTable(session, table);

        List<ColumnMetadata> columns = getColumnMetadatas(icebergTable);

        ImmutableMap.Builder<String, Object> properties = ImmutableMap.builder();
        properties.put(FILE_FORMAT_PROPERTY, getFileFormat(icebergTable));
        if (!icebergTable.spec().fields().isEmpty()) {
            properties.put(PARTITIONING_PROPERTY, toPartitionFields(icebergTable.spec()));
        }

        return new ConnectorTableMetadata(table, columns, properties.build(), getTableComment(icebergTable));
    }

    private List<ColumnMetadata> getColumnMetadatas(org.apache.iceberg.Table table)
    {
        return table.schema().columns().stream()
                .map(column -> {
                    return ColumnMetadata.builder()
                            .setName(column.name())
                            .setType(toTrinoType(column.type(), typeManager))
                            .setNullable(column.isOptional())
                            .setComment(Optional.ofNullable(column.doc()))
                            .build();
                })
                .collect(toImmutableList());
    }

    private static Schema toIcebergSchema(List<ColumnMetadata> columns)
    {
        List<NestedField> icebergColumns = new ArrayList<>();
        for (ColumnMetadata column : columns) {
            if (!column.isHidden()) {
                int index = icebergColumns.size();
                Type type = toIcebergType(column.getType());
                NestedField field = column.isNullable()
                        ? NestedField.optional(index, column.getName(), type, column.getComment())
                        : NestedField.required(index, column.getName(), type, column.getComment());
                icebergColumns.add(field);
            }
        }
        Type icebergSchema = Types.StructType.of(icebergColumns);
        AtomicInteger nextFieldId = new AtomicInteger(1);
        icebergSchema = TypeUtil.assignFreshIds(icebergSchema, nextFieldId::getAndIncrement);
        return new Schema(icebergSchema.asStructType().fields());
    }

    @Override
    public Optional<ConnectorTableHandle> applyDelete(ConnectorSession session, ConnectorTableHandle handle)
    {
        return Optional.of(handle);
    }

    @Override
    public ConnectorTableHandle beginDelete(ConnectorSession session, ConnectorTableHandle tableHandle)
    {
        throw new TrinoException(NOT_SUPPORTED, "This connector only supports delete where one or more partitions are deleted entirely");
    }

    @Override
    public void createView(ConnectorSession session, SchemaTableName viewName, ConnectorViewDefinition definition, boolean replace)
    {
        HiveIdentity identity = new HiveIdentity(session);
        Map<String, String> properties = ImmutableMap.<String, String>builder()
                .put(PRESTO_VIEW_FLAG, "true")
                .put(TRINO_CREATED_BY, TRINO_CREATED_BY_VALUE)
                .put(PRESTO_VERSION_NAME, trinoVersion)
                .put(PRESTO_QUERY_ID_NAME, session.getQueryId())
                .put(TABLE_COMMENT, PRESTO_VIEW_COMMENT)
                .build();

        Table.Builder tableBuilder = Table.builder()
                .setDatabaseName(viewName.getSchemaName())
                .setTableName(viewName.getTableName())
                .setOwner(session.getUser())
                .setTableType(org.apache.hadoop.hive.metastore.TableType.VIRTUAL_VIEW.name())
                .setDataColumns(ImmutableList.of(new Column("dummy", HIVE_STRING, Optional.empty())))
                .setPartitionColumns(ImmutableList.of())
                .setParameters(properties)
                .setViewOriginalText(Optional.of(encodeViewData(definition)))
                .setViewExpandedText(Optional.of(PRESTO_VIEW_EXPANDED_TEXT_MARKER));

        tableBuilder.getStorageBuilder()
                .setStorageFormat(VIEW_STORAGE_FORMAT)
                .setLocation("");
        Table table = tableBuilder.build();
        PrincipalPrivileges principalPrivileges = buildInitialPrivilegeSet(session.getUser());

        Optional<Table> existing = metastore.getTable(identity, viewName.getSchemaName(), viewName.getTableName());
        if (existing.isPresent()) {
            if (!replace || !isPrestoView(existing.get())) {
                throw new ViewAlreadyExistsException(viewName);
            }

            metastore.replaceTable(identity, viewName.getSchemaName(), viewName.getTableName(), table, principalPrivileges);
            return;
        }

        try {
            metastore.createTable(identity, table, principalPrivileges);
        }
        catch (TableAlreadyExistsException e) {
            throw new ViewAlreadyExistsException(e.getTableName());
        }
    }

    @Override
    public void renameView(ConnectorSession session, SchemaTableName source, SchemaTableName target)
    {
        // Not checking if source view exists as this is already done in RenameViewTask
        metastore.renameTable(new HiveIdentity(session), source.getSchemaName(), source.getTableName(), target.getSchemaName(), target.getTableName());
    }

    @Override
    public void setViewAuthorization(ConnectorSession session, SchemaTableName viewName, TrinoPrincipal principal)
    {
        // Not checking if view exists as this is already done in SetViewAuthorizationTask
        setTableAuthorization(session, viewName, principal);
    }

    @Override
    public void dropView(ConnectorSession session, SchemaTableName viewName)
    {
        if (getView(session, viewName).isEmpty()) {
            throw new ViewNotFoundException(viewName);
        }

        try {
            metastore.dropTable(new HiveIdentity(session), viewName.getSchemaName(), viewName.getTableName(), true);
        }
        catch (TableNotFoundException e) {
            throw new ViewNotFoundException(e.getTableName());
        }
    }

    @Override
    public List<SchemaTableName> listViews(ConnectorSession session, Optional<String> schemaName)
    {
        // Filter on PRESTO_VIEW_COMMENT to distinguish from materialized views
        return listSchemas(session, schemaName).stream()
                .flatMap(schema ->
                        metastore.getTablesWithParameter(schema, TABLE_COMMENT, PRESTO_VIEW_COMMENT).stream()
                                .map(table -> new SchemaTableName(schema, table)))
                .collect(toImmutableList());
    }

    @Override
    public Map<SchemaTableName, ConnectorViewDefinition> getViews(ConnectorSession session, Optional<String> schemaName)
    {
        ImmutableMap.Builder<SchemaTableName, ConnectorViewDefinition> views = ImmutableMap.builder();
        for (SchemaTableName name : listViews(session, schemaName)) {
            try {
                getView(session, name).ifPresent(view -> views.put(name, view));
            }
            catch (TrinoException e) {
                if (e.getErrorCode().equals(TABLE_NOT_FOUND.toErrorCode())) {
                    // Ignore view that was dropped during query execution (race condition)
                }
                else {
                    throw e;
                }
            }
        }
        return views.build();
    }

    @Override
    public Optional<ConnectorViewDefinition> getView(ConnectorSession session, SchemaTableName viewName)
    {
        if (isHiveSystemSchema(viewName.getSchemaName())) {
            return Optional.empty();
        }
        return metastore.getTable(new HiveIdentity(session), viewName.getSchemaName(), viewName.getTableName())
                .filter(table -> HiveMetadata.PRESTO_VIEW_COMMENT.equals(table.getParameters().get(TABLE_COMMENT))) // filter out materialized views
                .filter(ViewReaderUtil::canDecodeView)
                .map(view -> {
                    if (!isPrestoView(view)) {
                        throw new HiveViewNotSupportedException(viewName);
                    }

                    ConnectorViewDefinition definition = viewReader
                            .decodeViewData(view.getViewOriginalText().get(), view, catalogName);
                    // use owner from table metadata if it exists
                    if (view.getOwner() != null && !definition.isRunAsInvoker()) {
                        definition = new ConnectorViewDefinition(
                                definition.getOriginalSql(),
                                definition.getCatalog(),
                                definition.getSchema(),
                                definition.getColumns(),
                                definition.getComment(),
                                Optional.of(view.getOwner()),
                                false);
                    }
                    return definition;
                });
    }

    @Override
    public OptionalLong executeDelete(ConnectorSession session, ConnectorTableHandle tableHandle)
    {
        IcebergTableHandle handle = (IcebergTableHandle) tableHandle;

        org.apache.iceberg.Table icebergTable = getIcebergTable(session, handle.getSchemaTableName());

        icebergTable.newDelete()
                .deleteFromRowFilter(toIcebergExpression(handle.getEnforcedPredicate()))
                .commit();

        // TODO: it should be possible to return number of deleted records
        return OptionalLong.empty();
    }

    @Override
    public boolean usesLegacyTableLayouts()
    {
        return false;
    }

    public void rollback()
    {
        // TODO: cleanup open transaction
    }

    @Override
    public Optional<ConstraintApplicationResult<ConnectorTableHandle>> applyFilter(ConnectorSession session, ConnectorTableHandle handle, Constraint constraint)
    {
        IcebergTableHandle table = (IcebergTableHandle) handle;
        org.apache.iceberg.Table icebergTable = getIcebergTable(session, table.getSchemaTableName());

        Set<Integer> partitionSourceIds = identityPartitionColumnsInAllSpecs(icebergTable);
        BiPredicate<IcebergColumnHandle, Domain> isIdentityPartition = (column, domain) -> partitionSourceIds.contains(column.getId());

        // TODO: Avoid enforcing the constraint when partition filters have large IN expressions, since iceberg cannot
        // support it. Such large expressions cannot be simplified since simplification changes the filtered set.
        TupleDomain<IcebergColumnHandle> newEnforcedConstraint = constraint.getSummary()
                .transformKeys(IcebergColumnHandle.class::cast)
                .filter(isIdentityPartition)
                .intersect(table.getEnforcedPredicate());

        TupleDomain<IcebergColumnHandle> newUnenforcedConstraint = constraint.getSummary()
                .transformKeys(IcebergColumnHandle.class::cast)
                .filter(isIdentityPartition.negate())
                .intersect(table.getUnenforcedPredicate());

        if (newEnforcedConstraint.equals(table.getEnforcedPredicate())
                && newUnenforcedConstraint.equals(table.getUnenforcedPredicate())) {
            return Optional.empty();
        }

        return Optional.of(new ConstraintApplicationResult<>(
                new IcebergTableHandle(table.getSchemaName(),
                        table.getTableName(),
                        table.getTableType(),
                        table.getSnapshotId(),
                        newUnenforcedConstraint,
                        newEnforcedConstraint),
                newUnenforcedConstraint.transformKeys(ColumnHandle.class::cast),
                false));
    }

    private static Set<Integer> identityPartitionColumnsInAllSpecs(org.apache.iceberg.Table table)
    {
        // Extract identity partition column source ids common to ALL specs
        return table.spec().fields().stream()
                .filter(field -> field.transform().isIdentity())
                .filter(field -> table.specs().values().stream().allMatch(spec -> spec.fields().contains(field)))
                .map(PartitionField::sourceId)
                .collect(toImmutableSet());
    }

    @Override
    public TableStatistics getTableStatistics(ConnectorSession session, ConnectorTableHandle tableHandle, Constraint constraint)
    {
        IcebergTableHandle handle = (IcebergTableHandle) tableHandle;
        org.apache.iceberg.Table icebergTable = getIcebergTable(session, handle.getSchemaTableName());
        return TableStatisticsMaker.getTableStatistics(typeManager, constraint, handle, icebergTable);
    }

    private Optional<Long> getSnapshotId(org.apache.iceberg.Table table, Optional<Long> snapshotId)
    {
        return snapshotIds.computeIfAbsent(table.toString(), ignored -> snapshotId
                .map(id -> IcebergUtil.resolveSnapshotId(table, id))
                .or(() -> Optional.ofNullable(table.currentSnapshot()).map(Snapshot::snapshotId)));
    }

    org.apache.iceberg.Table getIcebergTable(ConnectorSession session, SchemaTableName schemaTableName)
    {
        TableMetadata metadata = tableMetadataCache.computeIfAbsent(
                schemaTableName,
                ignore -> ((BaseTable) loadIcebergTable(tableOperationsProvider, session, schemaTableName)).operations().current());

        return getIcebergTableWithMetadata(tableOperationsProvider, session, schemaTableName, metadata, hdfsEnvironment);
    }

    @Override
    public void createMaterializedView(ConnectorSession session, SchemaTableName viewName, ConnectorMaterializedViewDefinition definition, boolean replace, boolean ignoreExisting)
    {
        HiveIdentity identity = new HiveIdentity(session);
        Optional<Table> existing = metastore.getTable(identity, viewName.getSchemaName(), viewName.getTableName());

        // It's a create command where the materialized view already exists and 'if not exists' clause is not specified
        if (!replace && existing.isPresent()) {
            if (ignoreExisting) {
                return;
            }
            throw new TrinoException(ALREADY_EXISTS, "Materialized view already exists: " + viewName);
        }

        // Generate a storage table name and create a storage table. The properties in the definition are table properties for the
        // storage table as indicated in the materialized view definition.
        String storageTableName = "st_" + UUID.randomUUID().toString().replace("-", "");
        Map<String, Object> storageTableProperties = new HashMap<>(definition.getProperties());
        storageTableProperties.putIfAbsent(FILE_FORMAT_PROPERTY, DEFAULT_FILE_FORMAT_DEFAULT);

        SchemaTableName storageTable = new SchemaTableName(viewName.getSchemaName(), storageTableName);
        List<ColumnMetadata> columns = definition.getColumns().stream()
                .map(column -> new ColumnMetadata(column.getName(), typeManager.getType(column.getType())))
                .collect(toImmutableList());

        ConnectorTableMetadata tableMetadata = new ConnectorTableMetadata(storageTable, columns, storageTableProperties, Optional.empty());
        Optional<ConnectorNewTableLayout> layout = getNewTableLayout(session, tableMetadata);
        finishCreateTable(session, beginCreateTable(session, tableMetadata, layout), ImmutableList.of(), ImmutableList.of());

        // Create a view indicating the storage table
        Map<String, String> viewProperties = ImmutableMap.<String, String>builder()
                .put(PRESTO_QUERY_ID_NAME, session.getQueryId())
                .put(STORAGE_TABLE, storageTableName)
                .put(PRESTO_VIEW_FLAG, "true")
                .put(TRINO_CREATED_BY, TRINO_CREATED_BY_VALUE)
                .put(TABLE_COMMENT, ICEBERG_MATERIALIZED_VIEW_COMMENT)
                .build();

        Column dummyColumn = new Column("dummy", HIVE_STRING, Optional.empty());

        String schemaName = viewName.getSchemaName();
        String tableName = viewName.getTableName();
        Table.Builder tableBuilder = Table.builder()
                .setDatabaseName(schemaName)
                .setTableName(tableName)
                .setOwner(session.getUser())
                .setTableType(VIRTUAL_VIEW.name())
                .setDataColumns(ImmutableList.of(dummyColumn))
                .setPartitionColumns(ImmutableList.of())
                .setParameters(viewProperties)
                .withStorage(storage -> storage.setStorageFormat(VIEW_STORAGE_FORMAT))
                .withStorage(storage -> storage.setLocation(""))
                .setViewOriginalText(Optional.of(
                        encodeMaterializedViewData(fromConnectorMaterializedViewDefinition(definition))))
                .setViewExpandedText(Optional.of("/* Presto Materialized View */"));
        Table table = tableBuilder.build();
        PrincipalPrivileges principalPrivileges = buildInitialPrivilegeSet(session.getUser());
        if (existing.isPresent() && replace) {
            // drop the current storage table
            String oldStorageTable = existing.get().getParameters().get(STORAGE_TABLE);
            if (oldStorageTable != null) {
                metastore.dropTable(identity, viewName.getSchemaName(), oldStorageTable, true);
            }
            // Replace the existing view definition
            metastore.replaceTable(identity, viewName.getSchemaName(), viewName.getTableName(), table, principalPrivileges);
            return;
        }
        // create the view definition
        metastore.createTable(identity, table, principalPrivileges);
    }

    @Override
    public void dropMaterializedView(ConnectorSession session, SchemaTableName viewName)
    {
        final HiveIdentity identity = new HiveIdentity(session);
        Table view = metastore.getTable(identity, viewName.getSchemaName(), viewName.getTableName())
                .orElseThrow(() -> new MaterializedViewNotFoundException(viewName));

        String storageTableName = view.getParameters().get(STORAGE_TABLE);
        if (storageTableName != null) {
            try {
                metastore.dropTable(identity, viewName.getSchemaName(), storageTableName, true);
            }
            catch (TrinoException e) {
                log.warn(e, "Failed to drop storage table '%s' for materialized view '%s'", storageTableName, viewName);
            }
        }
        metastore.dropTable(identity, viewName.getSchemaName(), viewName.getTableName(), true);
    }

    @Override
    public boolean delegateMaterializedViewRefreshToConnector(ConnectorSession session, SchemaTableName viewName)
    {
        return false;
    }

    @Override
    public ConnectorInsertTableHandle beginRefreshMaterializedView(ConnectorSession session, ConnectorTableHandle tableHandle, List<ConnectorTableHandle> sourceTableHandles)
    {
        IcebergTableHandle table = (IcebergTableHandle) tableHandle;
        org.apache.iceberg.Table icebergTable = getIcebergTable(session, table.getSchemaTableName());
        transaction = icebergTable.newTransaction();

        return new IcebergWritableTableHandle(
                table.getSchemaName(),
                table.getTableName(),
                SchemaParser.toJson(icebergTable.schema()),
                PartitionSpecParser.toJson(icebergTable.spec()),
                getColumns(icebergTable.schema(), typeManager),
                getDataPath(icebergTable.location()),
                getFileFormat(icebergTable));
    }

    @Override
    public Optional<ConnectorOutputMetadata> finishRefreshMaterializedView(
            ConnectorSession session,
            ConnectorTableHandle tableHandle,
            ConnectorInsertTableHandle insertHandle,
            Collection<Slice> fragments,
            Collection<ComputedStatistics> computedStatistics,
            List<ConnectorTableHandle> sourceTableHandles)
    {
        // delete before insert .. simulating overwrite
        executeDelete(session, tableHandle);

        IcebergWritableTableHandle table = (IcebergWritableTableHandle) insertHandle;

        org.apache.iceberg.Table icebergTable = transaction.table();
        List<CommitTaskData> commitTasks = fragments.stream()
                .map(slice -> commitTaskCodec.fromJson(slice.getBytes()))
                .collect(toImmutableList());

        Type[] partitionColumnTypes = icebergTable.spec().fields().stream()
                .map(field -> field.transform().getResultType(
                        icebergTable.schema().findType(field.sourceId())))
                .toArray(Type[]::new);

        AppendFiles appendFiles = transaction.newFastAppend();
        for (CommitTaskData task : commitTasks) {
            HdfsContext context = new HdfsContext(session);
            DataFiles.Builder builder = DataFiles.builder(icebergTable.spec())
                    .withInputFile(new HdfsInputFile(new Path(task.getPath()), hdfsEnvironment, context))
                    .withFormat(table.getFileFormat())
                    .withMetrics(task.getMetrics().metrics());

            if (!icebergTable.spec().fields().isEmpty()) {
                String partitionDataJson = task.getPartitionDataJson()
                        .orElseThrow(() -> new VerifyException("No partition data for partitioned table"));
                builder.withPartition(PartitionData.fromJson(partitionDataJson, partitionColumnTypes));
            }

            appendFiles.appendFile(builder.build());
        }

        String dependencies = sourceTableHandles.stream()
                .map(handle -> (IcebergTableHandle) handle)
                .filter(handle -> handle.getSnapshotId().isPresent())
                .map(handle -> handle.getSchemaTableName() + "=" + handle.getSnapshotId().get())
                .collect(joining(","));

        // Update the 'dependsOnTables' property that tracks tables on which the materialized view depends and the corresponding snapshot ids of the tables
        appendFiles.set(DEPENDS_ON_TABLES, dependencies);
        appendFiles.commit();

        transaction.commitTransaction();
        return Optional.of(new HiveWrittenPartitions(commitTasks.stream()
                .map(CommitTaskData::getPath)
                .collect(toImmutableList())));
    }

    private boolean isMaterializedView(Table table)
    {
        return table.getTableType().equals(VIRTUAL_VIEW.name())
                && "true".equals(table.getParameters().get(PRESTO_VIEW_FLAG))
                && table.getParameters().containsKey(STORAGE_TABLE);
    }

    @Override
    public List<SchemaTableName> listMaterializedViews(ConnectorSession session, Optional<String> schemaName)
    {
        // Filter on ICEBERG_MATERIALIZED_VIEW_COMMENT is used to avoid listing hive views in case of a shared HMS and to distinguish from standard views
        return listSchemas(session, schemaName).stream()
                .flatMap(schema -> metastore.getTablesWithParameter(schema, TABLE_COMMENT, ICEBERG_MATERIALIZED_VIEW_COMMENT).stream()
                        .map(table -> new SchemaTableName(schema, table)))
                .collect(toImmutableList());
    }

    @Override
    public Optional<ConnectorMaterializedViewDefinition> getMaterializedView(ConnectorSession session, SchemaTableName viewName)
    {
        Optional<Table> tableOptional = metastore.getTable(new HiveIdentity(session), viewName.getSchemaName(), viewName.getTableName());
        if (tableOptional.isEmpty()) {
            return Optional.empty();
        }

        if (!isMaterializedView(tableOptional.get())) {
            return Optional.empty();
        }

        Table materializedView = tableOptional.get();
        String storageTable = materializedView.getParameters().get(STORAGE_TABLE);
        checkState(storageTable != null, "Storage table missing in definition of materialized view " + viewName);

        IcebergMaterializedViewDefinition definition = decodeMaterializedViewData(materializedView.getViewOriginalText()
                .orElseThrow(() -> new TrinoException(HIVE_INVALID_METADATA, "No view original text: " + viewName)));

        SchemaTableName storageTableName = new SchemaTableName(viewName.getSchemaName(), storageTable);
        ConnectorTableMetadata tableMetadata = getTableMetadata(session, storageTableName);
        return Optional.of(new ConnectorMaterializedViewDefinition(
                definition.getOriginalSql(),
                Optional.of(new CatalogSchemaTableName(catalogName.toString(), storageTableName)),
                definition.getCatalog(),
                definition.getSchema(),
                definition.getColumns().stream()
                        .map(column -> new ConnectorMaterializedViewDefinition.Column(column.getName(), column.getType()))
                        .collect(toImmutableList()),
                definition.getComment(),
                materializedView.getOwner(),
                ImmutableMap.copyOf(tableMetadata.getProperties())));
    }

    public Optional<TableToken> getTableToken(ConnectorSession session, ConnectorTableHandle tableHandle)
    {
        IcebergTableHandle table = (IcebergTableHandle) tableHandle;
        org.apache.iceberg.Table icebergTable = getIcebergTable(session, table.getSchemaTableName());
        return Optional.ofNullable(icebergTable.currentSnapshot())
                .map(snapshot -> new TableToken(snapshot.snapshotId()));
    }

    public boolean isTableCurrent(ConnectorSession session, ConnectorTableHandle tableHandle, Optional<TableToken> tableToken)
    {
        IcebergTableHandle handle = (IcebergTableHandle) tableHandle;
        Optional<TableToken> currentToken = getTableToken(session, handle);

        if (tableToken.isEmpty() || currentToken.isEmpty()) {
            return false;
        }

        return tableToken.get().getSnapshotId() == currentToken.get().getSnapshotId();
    }

    @Override
    public MaterializedViewFreshness getMaterializedViewFreshness(ConnectorSession session, SchemaTableName materializedViewName)
    {
        Map<String, Optional<TableToken>> refreshStateMap = getMaterializedViewToken(session, materializedViewName);
        if (refreshStateMap.isEmpty()) {
            return new MaterializedViewFreshness(false);
        }

        for (Map.Entry<String, Optional<TableToken>> entry : refreshStateMap.entrySet()) {
            List<String> strings = Splitter.on(".").splitToList(entry.getKey());
            if (strings.size() == 3) {
                strings = strings.subList(1, 3);
            }
            else if (strings.size() != 2) {
                throw new TrinoException(ICEBERG_INVALID_METADATA, String.format("Invalid table name in '%s' property: %s'", DEPENDS_ON_TABLES, strings));
            }
            String schema = strings.get(0);
            String name = strings.get(1);
            SchemaTableName schemaTableName = new SchemaTableName(schema, name);
            if (!isTableCurrent(session, getTableHandle(session, schemaTableName), entry.getValue())) {
                return new MaterializedViewFreshness(false);
            }
        }
        return new MaterializedViewFreshness(true);
    }

    private Map<String, Optional<TableToken>> getMaterializedViewToken(ConnectorSession session, SchemaTableName name)
    {
        Map<String, Optional<TableToken>> viewToken = new HashMap<>();
        Optional<ConnectorMaterializedViewDefinition> materializedViewDefinition = getMaterializedView(session, name);
        if (materializedViewDefinition.isEmpty()) {
            return viewToken;
        }

        SchemaTableName storageTableName = materializedViewDefinition.get().getStorageTable()
                .map(CatalogSchemaTableName::getSchemaTableName)
                .orElseThrow(() -> new IllegalStateException("Storage table missing in definition of materialized view " + name));

        org.apache.iceberg.Table icebergTable = getIcebergTable(session, storageTableName);
        String dependsOnTables = icebergTable.currentSnapshot().summary().getOrDefault(DEPENDS_ON_TABLES, "");
        if (!dependsOnTables.isEmpty()) {
            Map<String, String> tableToSnapshotIdMap = Splitter.on(',').withKeyValueSeparator('=').split(dependsOnTables);
            for (Map.Entry<String, String> entry : tableToSnapshotIdMap.entrySet()) {
                viewToken.put(entry.getKey(), Optional.of(new TableToken(Long.parseLong(entry.getValue()))));
            }
        }
        return viewToken;
    }

    private static class TableToken
    {
        // Current Snapshot ID of the table
        private long snapshotId;

        public TableToken(long snapshotId)
        {
            this.snapshotId = snapshotId;
        }

        public long getSnapshotId()
        {
            return this.snapshotId;
        }
    }
}<|MERGE_RESOLUTION|>--- conflicted
+++ resolved
@@ -235,9 +235,10 @@
     @Override
     public List<String> listSchemaNames(ConnectorSession session)
     {
-<<<<<<< HEAD
         if (useMetastore(session)) {
-            return metastore.getAllDatabases();
+            return metastore.getAllDatabases().stream()
+                .filter(schemaName -> !HiveUtil.isHiveSystemSchema(schemaName))
+                .collect(toImmutableList());
         }
         else {
             HadoopCatalog hadoopCatalog = getHadoopCatalog(hdfsEnvironment, session);
@@ -251,10 +252,6 @@
                 return ImmutableList.of();
             }
         }
-=======
-        return metastore.getAllDatabases().stream()
-                .filter(schemaName -> !HiveUtil.isHiveSystemSchema(schemaName))
-                .collect(toImmutableList());
     }
 
     private List<String> listSchemas(ConnectorSession session, Optional<String> schemaName)
@@ -266,7 +263,6 @@
             return ImmutableList.of(schemaName.get());
         }
         return listSchemaNames(session);
->>>>>>> 30f2ecce
     }
 
     @Override
@@ -470,7 +466,6 @@
     @Override
     public List<SchemaTableName> listTables(ConnectorSession session, Optional<String> schemaName)
     {
-<<<<<<< HEAD
         if (useMetastore(session)) {
             ImmutableList.Builder<SchemaTableName> tablesListBuilder = ImmutableList.builder();
             schemaName.map(Collections::singletonList)
@@ -500,24 +495,6 @@
                             .stream())
                     .collect(toList());
         }
-=======
-        ImmutableList.Builder<SchemaTableName> tablesListBuilder = ImmutableList.builder();
-        listSchemas(session, schemaName)
-                .stream()
-                .flatMap(schema -> Stream.concat(
-                        // Get tables with parameter table_type set to  "ICEBERG" or "iceberg". This is required because
-                        // Trino uses lowercase value whereas Spark and Flink use uppercase.
-                        // TODO: use one metastore call to pass both the filters: https://github.com/trinodb/trino/issues/7710
-                        metastore.getTablesWithParameter(schema, TABLE_TYPE_PROP, ICEBERG_TABLE_TYPE_VALUE.toLowerCase(Locale.ENGLISH)).stream()
-                                .map(table -> new SchemaTableName(schema, table)),
-                        metastore.getTablesWithParameter(schema, TABLE_TYPE_PROP, ICEBERG_TABLE_TYPE_VALUE.toUpperCase(Locale.ENGLISH)).stream()
-                                .map(table -> new SchemaTableName(schema, table)))
-                        .distinct())  // distinct() to avoid duplicates for case-insensitive HMS backends
-                .forEach(tablesListBuilder::add);
-
-        tablesListBuilder.addAll(listMaterializedViews(session, schemaName));
-        return tablesListBuilder.build();
->>>>>>> 30f2ecce
     }
 
     @Override
